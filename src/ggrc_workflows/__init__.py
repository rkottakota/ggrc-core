--- conflicted
+++ resolved
@@ -316,7 +316,6 @@
   status_order = (None, 'Assigned', 'InProgress',
                   'Declined', 'Finished', 'Verified')
   status = obj.status
-<<<<<<< HEAD
   children_attrs = _cycle_object_children_attr.get(type(obj), [])
   for children_attr in children_attrs:
     if children_attr:
@@ -324,7 +323,7 @@
       for child in children:
         if status == 'Declined' or \
            status_order.index(status) > status_order.index(child.status):
-          if is_allowed_update(type(child), child.context):
+          if is_allowed_update(child.__class__.__name__, child.context.id):
             old_status = child.status
             child.status = status
             db.session.add(child)
@@ -350,81 +349,10 @@
     # If any child is `InProgress`, then parent should be `InProgress`
     if obj.status == 'InProgress' or obj.status == 'Declined':
       if parent.status != 'InProgress':
-        if is_allowed_update(type(parent), parent.context):
+        if is_allowed_update(parent.__class__.__name__, parent.context.id):
           old_status = parent.status
           parent.status = 'InProgress'
           db.session.add(parent)
-=======
-  children_attr = _cycle_object_children_attr.get(type(obj), None)
-  if children_attr:
-    children = getattr(obj, children_attr, None)
-    for child in children:
-      if status == 'Declined' or \
-         status_order.index(status) > status_order.index(child.status):
-        if is_allowed_update(child.__class__.__name__, child.context.id):
-          old_status = child.status
-          child.status = status
-          db.session.add(child)
-          status_change.send(
-              child.__class__,
-              obj=child,
-              new_status=child.status,
-              old_status=old_status
-          )
-        update_cycle_object_child_state(child)
-
-
-def update_cycle_object_parent_state(obj):
-  parent_attr = _cycle_object_parent_attr.get(type(obj), None)
-  if not parent_attr:
-    return
-
-  parent = getattr(obj, parent_attr, None)
-  if not parent:
-    return
-
-  # If any child is `InProgress`, then parent should be `InProgress`
-  if obj.status == 'InProgress' or obj.status == 'Declined':
-    if parent.status != 'InProgress':
-      if is_allowed_update(parent.__class__.__name__, parent.context.id):
-        old_status = parent.status
-        parent.status = 'InProgress'
-        db.session.add(parent)
-        status_change.send(
-            parent.__class__,
-            obj=parent,
-            new_status=parent.status,
-            old_status=old_status
-            )
-      update_cycle_object_parent_state(parent)
-  # If all children are `Finished` or `Verified`, then parent should be same
-  elif obj.status == 'Finished' or obj.status == 'Verified':
-    children_attr = _cycle_object_children_attr.get(type(parent), None)
-    if children_attr:
-      children = getattr(parent, children_attr, None)
-      children_finished = True
-      children_verified = True
-      for child in children:
-        if child.status != 'Verified':
-          children_verified = False
-          if child.status != 'Finished':
-            children_finished = False
-      if children_verified:
-        if is_allowed_update(parent.__class__.__name__, parent.context.id):
-          old_status=parent.status
-          parent.status = 'Verified'
-          status_change.send(
-              parent.__class__,
-              obj=parent,
-              new_status=parent.status,
-              old_status=old_status
-              )
-        update_cycle_object_parent_state(parent)
-      elif children_finished:
-        if is_allowed_update(parent.__class__.__name__, parent.context.id):
-          old_status=parent.status
-          parent.status = 'Finished'
->>>>>>> 61c12741
           status_change.send(
               parent.__class__,
               obj=parent,
@@ -446,7 +374,7 @@
               if child.status != 'Finished':
                 children_finished = False
           if children_verified:
-            if is_allowed_update(type(parent), parent.context):
+            if is_allowed_update(parent.__class__.__name__, parent.context.id):
               old_status=parent.status
               parent.status = 'Verified'
               status_change.send(
@@ -457,7 +385,7 @@
                   )
             update_cycle_object_parent_state(parent)
           elif children_finished:
-            if is_allowed_update(type(parent), parent.context):
+            if is_allowed_update(parent.__class__.__name__, parent.context.id):
               old_status=parent.status
               parent.status = 'Finished'
               status_change.send(
