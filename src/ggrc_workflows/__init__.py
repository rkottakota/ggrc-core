# Copyright (C) 2017 Google Inc.
# Licensed under http://www.apache.org/licenses/LICENSE-2.0 <see LICENSE file>

# pylint: disable=redefined-outer-name

from datetime import datetime, date
from flask import Blueprint
from sqlalchemy import inspect, and_, orm

from ggrc import db
from ggrc.login import get_current_user
from ggrc.models import all_models
from ggrc.models.relationship import Relationship
from ggrc.rbac.permissions import is_allowed_update
from ggrc.services import signals
from ggrc.services.common import log_event
from ggrc.services.registry import service
from ggrc_workflows import models, notification
from ggrc_workflows.models import relationship_helper
from ggrc_workflows.models import WORKFLOW_OBJECT_TYPES
from ggrc_workflows.converters import IMPORTABLE, EXPORTABLE
from ggrc_workflows.converters.handlers import COLUMN_HANDLERS
from ggrc_workflows.services.common import Signals
from ggrc_workflows.roles import (
    WorkflowOwner, WorkflowMember, BasicWorkflowReader, WorkflowBasicReader,
    WorkflowEditor
)
from ggrc_basic_permissions.models import Role, UserRole, ContextImplication
from ggrc_basic_permissions.contributed_roles import (
    RoleContributions, RoleDeclarations, DeclarativeRoleImplications
)


# Initialize Flask Blueprint for extension
blueprint = Blueprint(
    'ggrc_workflows',
    __name__,
    template_folder='templates',
    static_folder='static',
    static_url_path='/static/ggrc_workflows',
)


for type_ in WORKFLOW_OBJECT_TYPES:
  model = getattr(all_models, type_)
  model.__bases__ = (
      models.task_group_object.TaskGroupable,
      models.cycle_task_group_object_task.CycleTaskable,
      models.workflow.WorkflowState,
  ) + model.__bases__
  model.late_init_task_groupable()


def get_public_config(current_user):  # noqa
  """Expose additional permissions-dependent config to client.
  """
  return {}

# Initialize service endpoints


def contributed_services():
  return [
      service('workflows', models.Workflow),
      service('workflow_people', models.WorkflowPerson),
      service('task_groups', models.TaskGroup),
      service('task_group_tasks', models.TaskGroupTask),
      service('task_group_objects', models.TaskGroupObject),

      service('cycles', models.Cycle),
      service('cycle_task_entries', models.CycleTaskEntry),
      service('cycle_task_groups', models.CycleTaskGroup),
      service('cycle_task_group_object_tasks', models.CycleTaskGroupObjectTask)
  ]


def contributed_object_views():
  """Contributed object views"""
  from ggrc.views.registry import object_view

  return [
      object_view(models.Workflow),
  ]


def _get_min_next_due_date(due_dated_objects):
  next_due_date = None

  for obj in due_dated_objects:
    if not obj.is_done:
      obj_next_due_date = obj.next_due_date
      if isinstance(obj_next_due_date, datetime):
        obj_next_due_date = obj_next_due_date.date()
      if obj_next_due_date is not None:
        if next_due_date is None or next_due_date > obj_next_due_date:
          next_due_date = obj_next_due_date

  return next_due_date


def _get_min_end_date(timeboxed_objects):
  end_date = None
  for obj in timeboxed_objects:
    if not obj.is_done:
      obj_end_date = obj.end_date
      if isinstance(obj_end_date, datetime):
        obj_end_date = obj_end_date.date()
      if obj_end_date is not None:
        if end_date is None or end_date > obj_end_date:
          end_date = obj_end_date
  return end_date


def _get_date_range(timeboxed_objects):
  start_date = None
  end_date = None

  for obj in timeboxed_objects:
    obj_start_date = obj.start_date
    if isinstance(obj_start_date, datetime):
      obj_start_date = obj_start_date.date()
    obj_end_date = obj.end_date
    if isinstance(obj_end_date, datetime):
      obj_end_date = obj_end_date.date()
    if obj_start_date is not None:
      if start_date is None or start_date > obj_start_date:
        start_date = obj_start_date
    if obj_end_date is not None:
      if end_date is None or end_date < obj_end_date:
        end_date = obj_end_date
  return start_date, end_date


def update_cycle_dates(cycle):
  """ This gets all cycle task groups and tasks associated with a cycle and
  calculates the start and end date for the cycle by aggregating cycle task
  dates to cycle task groups and then cycle task group dates to cycle.

  Args:
    cycle: Cycle for which we want to calculate the start and end dates.

  """
  if cycle.id:
    # If `cycle` is already in the database, then eager load required objects
    cycle = models.Cycle.query.filter_by(
        id=cycle.id
    ).options(
        orm.Load(models.Cycle).joinedload(
            'cycle_task_groups'
        ).joinedload(
            'cycle_task_group_tasks'
        ).load_only(
            "id", "status", "start_date", "end_date"
        ),
        orm.Load(models.Cycle).joinedload(
            'cycle_task_groups'
        ).load_only(
            "id", "status", "start_date", "end_date", "next_due_date",
        ),
    ).one()

  if not cycle.cycle_task_group_object_tasks and \
     cycle.workflow.kind != "Backlog":
    cycle.start_date, cycle.end_date = None, None
    cycle.next_due_date = None
    cycle.is_current = False
    return

  # Don't update cycle and cycle task group dates for backlog workflows
  if cycle.workflow.kind == "Backlog":
    return

  for ctg in cycle.cycle_task_groups:
    ctg.start_date, ctg.end_date = _get_date_range(
        ctg.cycle_task_group_tasks)
    ctg.next_due_date = _get_min_end_date(
        ctg.cycle_task_group_tasks)

  cycle.start_date, cycle.end_date = _get_date_range(cycle.cycle_task_groups)
  cycle.next_due_date = _get_min_next_due_date(cycle.cycle_task_groups)


def build_cycles(workflow, cycle=None, user=None):
  """Build all required cycles for current workflow.

  workflow: Workflow instance (required).
  cycle: Cycle instance (optional). Cycle instance that started at first.
  user: User isntance (optional). User who will be the creator of the cycles.
  """
  user = user or get_current_user()
  if not workflow.next_cycle_start_date:
    workflow.next_cycle_start_date = workflow.min_task_start_date
  build_cycle(workflow, cycle, user)
  if workflow.unit and workflow.repeat_every:
    while workflow.next_cycle_start_date <= date.today():
      build_cycle(workflow, current_user=user)


@signals.Restful.model_posted.connect_via(models.Cycle)
def handle_cycle_post(sender, obj=None, src=None, service=None):  # noqa pylint: disable=unused-argument
  if not src.get('autogenerate', False):
    return
  # When called via a REST POST, use current user.
  workflow = obj.workflow
  workflow.status = workflow.ACTIVE
  build_cycles(workflow, obj)


def _create_cycle_task(task_group_task, cycle, cycle_task_group, current_user):
  """Create a cycle task along with relations to other objects"""
  description = models.CycleTaskGroupObjectTask.default_description if \
      task_group_task.object_approval else task_group_task.description

  workflow = cycle.workflow
  start_date = workflow.calc_next_adjusted_date(task_group_task.start_date)
  end_date = workflow.calc_next_adjusted_date(task_group_task.end_date)

  cycle_task_group_object_task = models.CycleTaskGroupObjectTask(
      context=cycle.context,
      cycle=cycle,
      cycle_task_group=cycle_task_group,
      task_group_task=task_group_task,
      title=task_group_task.title,
      description=description,
      sort_index=task_group_task.sort_index,
      start_date=start_date,
      end_date=end_date,
      contact=task_group_task.contact,
      status=models.CycleTaskGroupObjectTask.ASSIGNED,
      modified_by=current_user,
      task_type=task_group_task.task_type,
      response_options=task_group_task.response_options,
  )
  return cycle_task_group_object_task


def create_old_style_cycle(cycle, task_group, cycle_task_group, current_user):
  """ This function preserves the old style of creating cycles, so each object
  gets its own task assigned to it.
  """
  if len(task_group.task_group_objects) == 0:
    for task_group_task in task_group.task_group_tasks:
      cycle_task_group_object_task = _create_cycle_task(
          task_group_task, cycle, cycle_task_group,
          current_user)

  for task_group_object in task_group.task_group_objects:
    object_ = task_group_object.object
    for task_group_task in task_group.task_group_tasks:
      cycle_task_group_object_task = _create_cycle_task(
          task_group_task, cycle, cycle_task_group,
          current_user)
      Relationship(source=cycle_task_group_object_task, destination=object_)


def build_cycle(workflow, cycle=None, current_user=None):
  """Build a cycle with it's child objects"""

  # Determine the relevant Workflow
  cycle = cycle or models.Cycle()

  # Use WorkflowOwner role when this is called via the cron job.
  if not current_user:
    for user_role in workflow.context.user_roles:
      if user_role.role.name == "WorkflowOwner":
        current_user = user_role.person
        break
  # Populate the top-level Cycle object
  cycle.workflow = workflow
  cycle.context = workflow.context
  cycle.title = workflow.title
  cycle.description = workflow.description
  cycle.is_verification_needed = workflow.is_verification_needed
  cycle.status = models.Cycle.ASSIGNED
  cycle.start_date = cycle.start_date or date.today()

  # Populate CycleTaskGroups based on Workflow's TaskGroups
  for task_group in workflow.task_groups:
    cycle_task_group = models.CycleTaskGroup(
        context=cycle.context,
        cycle=cycle,
        task_group=task_group,
        title=task_group.title,
        description=task_group.description,
        end_date=cycle.end_date,
        modified_by=current_user,
        contact=task_group.contact,
        status=models.CycleTaskGroup.ASSIGNED,
        sort_index=task_group.sort_index,
    )

    # preserve the old cycle creation for old workflows, so each object
    # gets its own cycle task
    if workflow.is_old_workflow:
      create_old_style_cycle(cycle, task_group, cycle_task_group, current_user)
    else:
      for task_group_task in task_group.task_group_tasks:
        cycle_task_group_object_task = _create_cycle_task(
            task_group_task, cycle, cycle_task_group, current_user)

        for task_group_object in task_group.task_group_objects:
          object_ = task_group_object.object
          Relationship(source=cycle_task_group_object_task,
                       destination=object_)
  Signals.workflow_cycle_start.send(
      cycle.__class__,
      obj=cycle,
      new_status=cycle.status,
      old_status=None
  )
  workflow.repeat_multiplier += 1
  workflow.next_cycle_start_date = workflow.calc_next_adjusted_date(
      workflow.min_task_start_date)
  return cycle


# 'Finished' and 'Verified' states are determined via these links
_cycle_task_children_attr = {
    models.CycleTaskGroup: ['cycle_task_group_tasks'],
    models.Cycle: ['cycle_task_groups']
}


def update_cycle_task_child_state(obj):
  """Update child attributes state of cycle task

  Args:
    obj: Cycle task instance
  """
  status_order = (None, 'Assigned', 'InProgress',
                  'Declined', 'Finished', 'Verified')
  status = obj.status
  children_attrs = _cycle_task_children_attr.get(type(obj), [])
  for children_attr in children_attrs:
    if children_attr:
      children = getattr(obj, children_attr, None)
      for child in children:
        if status == 'Declined' or \
           status_order.index(status) > status_order.index(child.status):
          if is_allowed_update(child.__class__.__name__,
                               child.id, child.context.id):
            old_status = child.status
            child.status = status
            Signals.status_change.send(
                child.__class__,
                obj=child,
                new_status=child.status,
                old_status=old_status
            )
          update_cycle_task_child_state(child)


def _update_parent_state(parent, child_statuses):
  """Util function, update status of sent parent, if it's allowed.

  New status based on sent object status and sent child_statuses"""
  old_status = parent.status
  if len(child_statuses) == 1:
    new_status = child_statuses.pop()
    if new_status == "Declined":
      new_status = "InProgress"
  elif {"InProgress", "Declined", "Assigned"} & child_statuses:
    new_status = "InProgress"
  else:
    new_status = "Finished"
  if old_status == new_status:
    return
  parent.status = new_status
  Signals.status_change.send(
      parent.__class__,
      obj=parent,
      old_status=old_status,
      new_status=new_status,
  )


def update_cycle_task_object_task_parent_state(obj, for_delete=False):
  """Update cycle task group status for sent cycle task"""
  if obj.cycle.workflow.kind == "Backlog":
    return
  child_statuses = set(i[0] for i in db.session.query(
      models.CycleTaskGroupObjectTask.status
  ).filter(
      models.CycleTaskGroupObjectTask.cycle_task_group_id ==
      obj.cycle_task_group_id
  ).distinct().with_for_update())
  _update_parent_state(
      obj.cycle_task_group,
      child_statuses
  )
  update_cycle_task_group_parent_state(obj.cycle_task_group)


def update_cycle_task_group_parent_state(obj):
  """Update cycle status for sent cycle task group"""
  if obj.cycle.workflow.kind == "Backlog":
    return
  child_statuses = set(i[0] for i in db.session.query(
      models.CycleTaskGroup.status
  ).filter(
      models.CycleTaskGroup.cycle_id == obj.cycle_id,
      models.CycleTaskGroup.id != obj.id
  ).distinct().with_for_update()) | {obj.status}
  _update_parent_state(
      obj.cycle,
      child_statuses
  )


def ensure_assignee_is_workflow_member(workflow, assignee):
  """Checks what role assignee has in the context of
  a workflow. If he has none he gets the Workflow Member role."""
  if not assignee:
    return

  if any(assignee == wp.person for wp in workflow.workflow_people):
    return

  # Check if assignee is mapped to the Workflow
  workflow_people = models.WorkflowPerson.query.filter(
      models.WorkflowPerson.workflow_id == workflow.id,
      models.WorkflowPerson.person_id == assignee.id).count()
  if not workflow_people:
    models.WorkflowPerson(
        person=assignee,
        workflow=workflow,
        context=workflow.context
    )

  # Check if assignee has a role assignment
  user_roles = UserRole.query.filter(
      UserRole.context_id == workflow.context_id,
      UserRole.person_id == assignee.id).count()
  if not user_roles:
    workflow_member_role = _find_role('WorkflowMember')
    UserRole(
        person=assignee,
        role=workflow_member_role,
        context=workflow.context,
        modified_by=get_current_user(),
    )


def start_end_date_validator(tgt):
  if tgt.start_date > tgt.end_date:
      raise ValueError('End date can not be behind Start date')


@signals.Restful.model_put.connect_via(models.TaskGroupTask)
def handle_task_group_task_put(sender, obj=None, src=None, service=None):  # noqa pylint: disable=unused-argument
  start_end_date_validator(obj)
  if inspect(obj).attrs.contact.history.has_changes():
    ensure_assignee_is_workflow_member(obj.task_group.workflow, obj.contact)

  # If relative days were change we must update workflow next cycle start date
  if any(getattr(inspect(obj).attrs, attr).history.has_changes()
         for attr in ["start_date", "end_date"]):
    update_workflow_state(obj.task_group.workflow)


@signals.Restful.model_posted.connect_via(models.TaskGroupTask)
def handle_task_group_task_post(sender, obj=None, src=None, service=None):  # noqa pylint: disable=unused-argument
  start_end_date_validator(obj)
  ensure_assignee_is_workflow_member(obj.task_group.workflow, obj.contact)
  update_workflow_state(obj.task_group.workflow)


@signals.Restful.model_deleted.connect_via(models.TaskGroupTask)
def handle_task_group_task_delete(sender, obj=None, src=None, service=None):  # noqa pylint: disable=unused-argument
  db.session.flush()
  update_workflow_state(obj.task_group.workflow)


@signals.Restful.model_put.connect_via(models.TaskGroup)
def handle_task_group_put(sender, obj=None, src=None, service=None):  # noqa pylint: disable=unused-argument
  if inspect(obj).attrs.contact.history.has_changes():
    ensure_assignee_is_workflow_member(obj.workflow, obj.contact)


@signals.Restful.model_posted.connect_via(models.TaskGroup)
def handle_task_group_post(sender, obj=None, src=None, service=None):  # noqa pylint: disable=unused-argument
  source_task_group = None

  if src.get('clone'):
    source_task_group_id = src.get('clone')
    source_task_group = models.TaskGroup.query.filter_by(
        id=source_task_group_id
    ).first()
    source_task_group.copy(
        obj,
        clone_people=src.get('clone_people', False),
        clone_tasks=src.get('clone_tasks', False),
        clone_objects=src.get('clone_objects', False)
    )

    obj.title = source_task_group.title + ' (copy ' + str(obj.id) + ')'

  ensure_assignee_is_workflow_member(obj.workflow, obj.contact)


@signals.Restful.model_deleted.connect_via(models.TaskGroup)
def handle_task_group_delete(sender, obj=None, src=None, service=None):  # noqa pylint: disable=unused-argument
  db.session.flush()
  update_workflow_state(obj.workflow)


@signals.Restful.model_deleted.connect_via(models.CycleTaskGroupObjectTask)
def handle_cycle_task_group_object_task_delete(sender, obj=None,
                                               src=None, service=None):  # noqa pylint: disable=unused-argument
  """Update cycle dates and statuses"""
  db.session.flush()
  update_cycle_dates(obj.cycle)


@signals.Restful.model_put.connect_via(models.CycleTaskGroupObjectTask)
def handle_cycle_task_group_object_task_put(
        sender, obj=None, src=None, service=None):  # noqa pylint: disable=unused-argument

  if inspect(obj).attrs.contact.history.has_changes():
    ensure_assignee_is_workflow_member(obj.cycle.workflow, obj.contact)

  if any([inspect(obj).attrs.start_date.history.has_changes(),
          inspect(obj).attrs.end_date.history.has_changes()]):
    update_cycle_dates(obj.cycle)

  if inspect(obj).attrs.status.history.has_changes():
    # TODO: check why update_cycle_object_parent_state destroys object history
    # when accepting the only task in a cycle. The listener below is a
    # workaround because of that.
    Signals.status_change.send(
        obj.__class__,
        obj=obj,
        new_status=obj.status,
        old_status=inspect(obj).attrs.status.history.deleted.pop(),
    )

  # Doing this regardless of status.history.has_changes() is important in order
  # to update objects that have been declined. It updates the os_last_updated
  # date and last_updated_by.
  if getattr(obj.task_group_task, 'object_approval', None):
    for tgobj in obj.task_group_task.task_group.objects:
      if obj.status == 'Verified':
        tgobj.modified_by = get_current_user()
        tgobj.set_reviewed_state()
    db.session.flush()


@signals.Restful.model_posted_after_commit.connect_via(
    models.CycleTaskGroupObjectTask)
@signals.Restful.model_put_after_commit.connect_via(
    models.CycleTaskGroupObjectTask)
@signals.Restful.model_deleted_after_commit.connect_via(
    models.CycleTaskGroupObjectTask)
# noqa pylint: disable=unused-argument
def handle_cycle_object_status(
        sender, obj=None, src=None, service=None, event=None):
  """Calculate status of cycle and cycle task group"""
  update_cycle_task_object_task_parent_state(obj)


@signals.Restful.model_posted.connect_via(models.CycleTaskGroupObjectTask)
def handle_cycle_task_group_object_task_post(
        sender, obj=None, src=None, service=None):  # noqa pylint: disable=unused-argument

  if obj.cycle.workflow.kind != "Backlog":
    ensure_assignee_is_workflow_member(obj.cycle.workflow, obj.contact)
  update_cycle_dates(obj.cycle)

  Signals.status_change.send(
      obj.__class__,
      obj=obj,
      new_status=obj.status,
      old_status=None,
  )
  db.session.flush()


@signals.Restful.model_put.connect_via(models.CycleTaskGroup)
def handle_cycle_task_group_put(
        sender, obj=None, src=None, service=None):  # noqa pylint: disable=unused-argument
  if inspect(obj).attrs.status.history.has_changes():
    update_cycle_task_group_parent_state(obj)
    update_cycle_task_child_state(obj)


def update_workflow_state(workflow):
  if workflow.status == workflow.DRAFT:
    return False
  old_status = workflow.status
  if any(c.is_current for c in workflow.cycles):
    workflow.status = workflow.ACTIVE
  else:
    workflow.status = workflow.INACTIVE
  return old_status != workflow.status


@signals.Restful.model_put.connect_via(models.Cycle)
def handle_cycle_put(
        sender, obj=None, src=None, service=None):  # noqa pylint: disable=unused-argument
  if inspect(obj).attrs.is_current.history.has_changes():
    update_workflow_state(obj.workflow)

# Check if workflow should be Inactive after recurrence change


def _validate_put_workflow_fields(workflow):
  """Validates Workflow's fields update.

    Args:
        workflow: Workflow class instance.
    Raises:
        ValueError: An error occurred in case of failed validation.
    """
  if (inspect(workflow).attrs.unit.history.has_changes() or
          inspect(workflow).attrs.repeat_every.history.has_changes()):
    raise ValueError("'unit', 'repeat_every' fields are unchangeable")
  if (inspect(workflow).attrs.recurrences.history.has_changes() and
          workflow.recurrences and workflow.unit is None and
          workflow.repeat_every is None):
    raise ValueError("OneTime workflow cannot be recurrent")


@signals.Restful.model_put.connect_via(models.Workflow)
def handle_workflow_put(
<<<<<<< HEAD
        sender, obj=None, src=None, service=None):  # noqa pylint: disable=unused-argument  # noqa pylint: disable=unused-argument
  _validate_put_workflow_fields(obj)
  if not inspect(obj).attrs.status.history.has_changes():
    return
  new = inspect(obj).attrs.status.history.added[0]
  old = inspect(obj).attrs.status.history.deleted[-1]
  # first activate wf
  if (old, new) == (obj.DRAFT, obj.ACTIVE):
    build_cycles(obj)
=======
        sender, obj=None, src=None, service=None):  # noqa pylint: disable=unused-argument
  update_workflow_state(obj)
>>>>>>> 598e2675


@signals.Restful.model_posted.connect_via(models.CycleTaskEntry)
def handle_cycle_task_entry_post(
        sender, obj=None, src=None, service=None):  # noqa pylint: disable=unused-argument
  if src['is_declining_review'] == '1':
    task = obj.cycle_task_group_object_task
    task.status = task.DECLINED
  else:
    src['is_declining_review'] = 0

# Check if workflow should be Inactive after cycle status change


@Signals.status_change.connect_via(models.Cycle)
def handle_cycle_status_change(sender, obj=None, new_status=None,  # noqa pylint: disable=unused-argument
                               old_status=None):  # noqa pylint: disable=unused-argument  # noqa pylint: disable=unused-argument
  if not inspect(obj).attrs.status.history.has_changes():
    return
  if not obj.is_done:
    return
  obj.is_current = False
  update_workflow_state(obj.workflow)


@Signals.status_change.connect_via(models.CycleTaskGroupObjectTask)
def handle_cycle_task_status_change(sender, obj=None, new_status=None,  # noqa pylint: disable=unused-argument
                                    old_status=None):  # noqa pylint: disable=unused-argument
  if inspect(obj).attrs.status.history.has_changes():
    if new_status == obj.VERIFIED:
      obj.verified_date = datetime.now()
    elif new_status == obj.FINISHED:
      obj.finished_date = datetime.now()
      obj.verified_date = None
    else:
      obj.finished_date = None
      obj.verified_date = None


def _get_or_create_personal_context(user):
  """Get or create personal context.

  Args:
      user: User instance.
  Returns:
      Personal context instance.
  """
  personal_context = user.get_or_create_object_context(
      context=1,
      name='Personal Context for {0}'.format(user.id),
      description='',
  )
  personal_context.modified_by = get_current_user()
  db.session.add(personal_context)
  return personal_context


def _find_role(role_name):
  """Find role by its name.

  Args:
      role_name: User role name.
  Returns:
      Role instance.
  """
  return db.session.query(Role).filter(Role.name == role_name).first()


@signals.Restful.model_posted.connect_via(models.WorkflowPerson)
def handle_workflow_person_post(sender, obj=None, src=None, service=None):  # noqa pylint: disable=unused-argument
  db.session.flush()

  # add a user_roles mapping assigning the user creating the workflow
  # the WorkflowOwner role in the workflow's context.
  workflow_member_role = _find_role('WorkflowMember')
  user_role = UserRole(
      person=obj.person,
      role=workflow_member_role,
      context=obj.context,
      modified_by=get_current_user(),
  )
  db.session.add(user_role)


def _validate_post_workflow_fields(workflow):
  """Validates Workflow's 'repeat_every' and 'unit' fields dependency.

  Validates that Workflow's 'repeat_every' and 'unit' fields can have NULL
  only simultaneously.

  Args:
      workflow: Workflow class instance.
  Raises:
      ValueError: An error occurred in case of failed dependency validation.
  """
  if ((workflow.repeat_every is None and workflow.unit is not None) or
          (workflow.repeat_every is not None and workflow.unit is None)):
    raise ValueError("Workflow 'repeat_every' and 'unit' fields "
                     "can be NULL only simultaneously")


@signals.Restful.model_posted.connect_via(models.Workflow)
def handle_workflow_post(sender, obj=None, src=None, service=None):  # noqa pylint: disable=unused-argument
  _validate_post_workflow_fields(obj)

  source_workflow = None

  if src.get('clone'):
    source_workflow_id = src.get('clone')
    source_workflow = models.Workflow.query.filter_by(
        id=source_workflow_id
    ).first()
    source_workflow.copy(obj)
    db.session.add(obj)
    db.session.flush()
    obj.title = source_workflow.title + ' (copy ' + str(obj.id) + ')'

  db.session.flush()
  # get the personal context for this logged in user
  user = get_current_user()
  personal_context = _get_or_create_personal_context(user)
  context = obj.build_object_context(
      context=personal_context,
      name='{object_type} Context {timestamp}'.format(
          object_type=service.model.__name__,
          timestamp=datetime.now()),
      description='',
  )
  context.modified_by = get_current_user()

  db.session.add(obj)
  db.session.flush()
  db.session.add(context)
  db.session.flush()
  obj.contexts.append(context)
  obj.context = context

  # add a user_roles mapping assigning the user creating the workflow
  # the WorkflowOwner role in the workflow's context.
  workflow_owner_role = _find_role('WorkflowOwner')
  user_role = UserRole(
      person=user,
      role=workflow_owner_role,
      context=context,
      modified_by=get_current_user(),
  )
  db.session.add(models.WorkflowPerson(
      person=user,
      workflow=obj,
      context=context,
      modified_by=get_current_user(),
  ))
  # pass along a temporary attribute for logging the events.
  user_role._display_related_title = obj.title
  db.session.add(user_role)
  db.session.flush()

  # Create the context implication for Workflow roles to default context
  db.session.add(ContextImplication(
      source_context=context,
      context=None,
      source_context_scope='Workflow',
      context_scope=None,
      modified_by=get_current_user(),
  ))

  if not src.get('private'):
    # Add role implication - all users can read a public workflow
    add_public_workflow_context_implication(context)

  if src.get('clone'):
    source_workflow.copy_task_groups(
        obj,
        clone_people=src.get('clone_people', False),
        clone_tasks=src.get('clone_tasks', False),
        clone_objects=src.get('clone_objects', False)
    )

    if src.get('clone_people'):
      workflow_member_role = _find_role('WorkflowMember')
      for authorization in source_workflow.context.user_roles:
        # Current user has already been added as workflow owner
        if authorization.person != user:
          db.session.add(UserRole(
              person=authorization.person,
              role=workflow_member_role,
              context=context,
              modified_by=user))
      for person in source_workflow.people:
        if person != user:
          db.session.add(models.WorkflowPerson(
              person=person,
              workflow=obj,
              context=context))


def add_public_workflow_context_implication(context, check_exists=False):
  if check_exists and db.session.query(ContextImplication).filter(
      and_(ContextImplication.context_id == context.id,
           ContextImplication.source_context_id == None)).count() > 0:  # noqa
    return
  db.session.add(ContextImplication(
      source_context=None,
      context=context,
      source_context_scope=None,
      context_scope='Workflow',
      modified_by=get_current_user(),
  ))


def init_extra_views(app):
  from . import views
  views.init_extra_views(app)


def start_recurring_cycles():
  today = date.today()
  workflows = models.Workflow.query.filter(
      models.Workflow.next_cycle_start_date == today,
      models.Workflow.recurrences == True  # noqa
  )
  for workflow in workflows:
    # Follow same steps as in model_posted.connect_via(models.Cycle)
    cycle = build_cycle(workflow)
    db.session.add(cycle)
    notification.handle_cycle_created(None, obj=cycle)
    notification.handle_workflow_modify(None, workflow)
    db.session.add(workflow)
  log_event(db.session)
  db.session.commit()


class WorkflowRoleContributions(RoleContributions):
  contributions = {
      'ProgramCreator': {
          'read': ['Workflow'],
          'create': ['Workflow'],
      },
      'Creator': {
          'create': ['Workflow', 'CycleTaskGroupObjectTask']
      },
      'Editor': {
          'read': ['Workflow', 'CycleTaskGroupObjectTask'],
          'create': ['Workflow', 'CycleTaskGroupObjectTask'],
          'update': ['CycleTaskGroupObjectTask'],
          'edit': ['CycleTaskGroupObjectTask'],
      },
      'Reader': {
          'read': ['Workflow', 'CycleTaskGroupObjectTask'],
          'create': ['Workflow', 'CycleTaskGroupObjectTask'],
      },
      'ProgramEditor': {
          'read': ['Workflow'],
          'create': ['Workflow'],
      },
      'ProgramOwner': {
          'read': ['Workflow'],
          'create': ['Workflow'],
      },
  }


class WorkflowRoleDeclarations(RoleDeclarations):

  def roles(self):
    return {
        'WorkflowOwner': WorkflowOwner,
        'WorkflowEditor': WorkflowEditor,
        'WorkflowMember': WorkflowMember,
        'BasicWorkflowReader': BasicWorkflowReader,
        'WorkflowBasicReader': WorkflowBasicReader,
    }


class WorkflowRoleImplications(DeclarativeRoleImplications):
  # (Source Context Type, Context Type)
  #   -> Source Role -> Implied Role for Context
  implications = {
      (None, 'Workflow'): {
          'ProgramCreator': ['BasicWorkflowReader'],
          'Editor': ['WorkflowEditor'],
          'Reader': ['BasicWorkflowReader'],
          'Creator': ['WorkflowBasicReader'],
      },
      ('Workflow', None): {
          'WorkflowOwner': ['WorkflowBasicReader'],
          'WorkflowMember': ['WorkflowBasicReader'],
          'WorkflowEditor': ['WorkflowBasicReader'],
      },
  }


ROLE_CONTRIBUTIONS = WorkflowRoleContributions()
ROLE_DECLARATIONS = WorkflowRoleDeclarations()
ROLE_IMPLICATIONS = WorkflowRoleImplications()

contributed_notifications = notification.contributed_notifications
contributed_importables = IMPORTABLE
contributed_exportables = EXPORTABLE
contributed_column_handlers = COLUMN_HANDLERS
contributed_get_ids_related_to = relationship_helper.get_ids_related_to
CONTRIBUTED_CRON_JOBS = [start_recurring_cycles]
NOTIFICATION_LISTENERS = [notification.register_listeners]<|MERGE_RESOLUTION|>--- conflicted
+++ resolved
@@ -622,8 +622,7 @@
 
 @signals.Restful.model_put.connect_via(models.Workflow)
 def handle_workflow_put(
-<<<<<<< HEAD
-        sender, obj=None, src=None, service=None):  # noqa pylint: disable=unused-argument  # noqa pylint: disable=unused-argument
+        sender, obj=None, src=None, service=None):  # noqa pylint: disable=unused-argument
   _validate_put_workflow_fields(obj)
   if not inspect(obj).attrs.status.history.has_changes():
     return
@@ -632,10 +631,6 @@
   # first activate wf
   if (old, new) == (obj.DRAFT, obj.ACTIVE):
     build_cycles(obj)
-=======
-        sender, obj=None, src=None, service=None):  # noqa pylint: disable=unused-argument
-  update_workflow_state(obj)
->>>>>>> 598e2675
 
 
 @signals.Restful.model_posted.connect_via(models.CycleTaskEntry)
