(function(can, $) {
var create_folder = function(cls, title_generator, parent_attr, model, ev, instance) {
  var that = this
  , dfd
  , owner = cls === CMS.Models.Request ? "assignee" : "contact";

  if(instance instanceof cls) {
    if(parent_attr) {
      dfd = instance[parent_attr].reify().get_binding("folders").refresh_instances();
    } else {
      dfd = $.when([{}]); //make parent_folder instance be undefined; 
                          // GDriveFolder.create will translate that into 'root'
    }
    return dfd.then(function(parent_folders) {
      var xhr = new CMS.Models.GDriveFolder({
        title : title_generator(instance)
        , parents : parent_folders[0].instance
      }).save();

      report_progress("Creating Drive folder for " + title_generator(instance), xhr);
      return xhr;
    }).then(function(folder) {
      var refresh_queue;

      report_progress(
        'Linking folder "' + folder.title + '" to ' + instance.constructor.title_singular
        , new CMS.Models.ObjectFolder({
          folder : folder
          , folderable : instance
          , context : instance.context || { id : null }
        }).save()
      );

      if(instance[owner] && instance[owner].id !== GGRC.current_user.id) {
        refresh_queue = new RefreshQueue().enqueue(instance[owner].reify());
        refresh_queue.trigger().done(function() {
          report_progress(
            'Creating writer permission on folder "' + folder.title + '" for ' + owner
            , new CMS.Models.GDriveFolderPermission({
              folder : folder
              , person : instance[owner]
              , role : "writer"
            }).save()
          );
        });
      }
    });
  }
  else {
    dfd = new $.Deferred();
    return dfd.reject("Type mismatch");
  }
};

function partial_proxy(fn) {
  var args = can.makeArray(arguments).slice(1);
  return function() {
    return fn.apply(this, args.concat(can.makeArray(arguments)));
  };
}

var allops = [];
function report_progress(str, xhr) {

  function build_flashes() {
    var flash = {}
    , successes = []
    , failures = []
    , pendings = [];

    can.each(allops, function(op) {
      switch(op.xhr.state()) {
        case "resolved":
        successes.push(op.str + " -- Done<br>");
        break;
        case "rejected":
        failures.push(op.str + " -- FAILED<br>");
        break;
        case "pending":
        pendings.push(op.str + "...<br>");
      }
    });

    if(successes.length) {
      flash.success = successes;
    }
    if(failures.length) {
      flash.error = failures;
    }
    if(pendings.length) {
      flash.warning = pendings.concat(["Please wait until" + (pendings.length === 1 ? "this operation completes" : "these operations complete")]);
    } else {
      setTimeout(function() {
        if(can.map(allops, function(op) {
          return op.xhr.state() === "pending" ? op : undefined;
        }).length < 1) {
          allops = [];
        }
      }, 1000);
    }
    $(document.body).trigger("ajax:flash", flash);
  }

  allops.push({str : str, xhr : xhr});
  xhr.always(build_flashes);
  build_flashes();
  return xhr;
}

can.Control("GGRC.Controllers.GDriveWorkflow", {

}, {
  request_create_queue : []

  , create_program_folder : partial_proxy(create_folder, CMS.Models.Program, function(inst) { return inst.title + " Audits"; }, null)
  , "{CMS.Models.Program} created" : function(model, ev, instance) {
    if((instance.context && instance.context.id) || instance.context_id) {
      this.create_program_folder(model, ev, instance);
    }
  }

  , create_audit_folder : partial_proxy(create_folder, CMS.Models.Audit, function(inst) { return inst.title; }, "program")
  , "{CMS.Models.Audit} created" : function(model, ev, instance) {
    if(instance instanceof CMS.Models.Audit) {
      var that = this;
      this._audit_create_in_progress = true;
      instance.program.reify().refresh()
      .then(this.proxy("create_folder_if_nonexistent"))
      .then($.proxy(instance.program.reify(), "refresh"))
      .then(function() {
        that.create_audit_folder(model, ev, instance);
        delete that._audit_create_in_progress;
      });
    }
  }

  // if we had to wait for an Audit to get its own folder link on creation, we can now do the delayed creation
  //  of folder links for the audit's requests, which were created first in the PBC workflow
  , "{CMS.Models.ObjectFolder} created" : function(model, ev, instance) {
    var i, that = this, folderable;
    if(instance instanceof CMS.Models.ObjectFolder && (folderable = instance.folderable.reify()) instanceof CMS.Models.Audit) {
      folderable.refresh().then(function() {
        folderable.get_binding("folders").refresh_instances().then(function() {
          for(i = that.request_create_queue.length; i--;) {
            if(that.request_create_queue[i].audit.reify() === instance.folderable.reify()) {
              that.create_request_folder(CMS.Models.Request, ev, that.request_create_queue[i]);
              that.request_create_queue.splice(i, 1);
            }
          }
        });
      });
    }
  }

  // When creating requests as part of audit workflow, wait for audit to have a folder link before
  // trying to create subfolders for request.  If the audit and its folder link are already created
  //  we can do the request folder immediately.
  , create_request_folder : partial_proxy(create_folder, CMS.Models.Request, function(inst) { return inst.objective.reify().title; }, "audit")
  , "{CMS.Models.Request} created" : function(model, ev, instance) {
    if(instance instanceof CMS.Models.Request) {
      if(this._audit_create_in_progress || instance.audit.reify().object_folders.length < 1) {
        this.request_create_queue.push(instance);
      } else {
        this.create_request_folder(model, ev, instance);
      }
    }
  }

  , update_owner_permission : function(model, ev, instance, role, person) {
    var dfd
    , owner = instance instanceof CMS.Models.Request ? "assignee" : "contact";

    // TODO check whether person is the logged-in user, and use OAuth2 identifier if so?
    role = role || "writer";
    if(~can.inArray(instance.constructor.shortName, ["Program", "Audit", "Request"]) && (person || instance[owner])) {
      person = (person || instance[owner]).reify();
      if(person.selfLink) {
        dfd = $.when(person);
      } else {
        dfd = person.refresh();
      }
      dfd.then(function() {
        $.when(
          CMS.Models.GDriveFilePermission.findUserPermissionId(person)
          , instance.get_binding("folders").refresh_instances()
          , GGRC.config.GAPI_ADMIN_GROUP 
            ? CMS.Models.GDriveFilePermission.findUserPermissionId(GGRC.config.GAPI_ADMIN_GROUP)
            : undefined
        ).then(function(user_permission_id, list, admin_permission_id) {
          can.each(list, function(binding) {
            if(binding.instance.userPermission.role !== "writer" && binding.instance.userPermission.role !== "owner")
              return;  //short circuit any operation if the user isn't allowed to add permissions

            binding.instance.findPermissions().then(function(permissions) {
              var owners_matched = !GGRC.config.GAPI_ADMIN_GROUP;  //if no admin group, ignore.
              var matching = can.map(permissions, function(permission) {
                if(admin_permission_id
                   && permission.type === "group"
                   && (permission.id === admin_permission_id)
                       || (permission.emailAddress && permission.emailAddress.toLowerCase() === GGRC.config.GAPI_ADMIN_GROUP.toLowerCase())
                ) {
                  owners_matched = true;
                }
                /* NB: GDrive sometimes provides the email address assigned to a permission and sometimes not.
                   Email addresses will match on permissions that are sent outside of GMail/GApps/google.com
                   while "Permission IDs" will match on internal account permissions (where email address is
                   usually not provided).  Check both.
                */
                if(permission.type === "user"
                  && (permission.id === user_permission_id
                      || (permission.emailAddress && permission.emailAddress.toLowerCase() === person.email.toLowerCase()))
                  && (permission.role === "owner" || permission.role === "writer" || permission.role === role)
                ) {
                  return permission;
                }
              });
              if(matching.length < 1) {
                report_progress(
                  "Creating Drive folder " + (role.name || role) + " permission for " + person.email + ' on folder "' + binding.instance.title + '"'
                  , new CMS.Models.GDriveFolderPermission({
                    folder : binding.instance
                    , person : person
                    , role : role
                  }).save()
                );
              }
              if(!owners_matched) {
                report_progress(
                  'Creating admin group permission on folder "' + binding.instance.title + '"'
                  , new CMS.Models.GDriveFolderPermission({
                    folder : binding.instance
                    , email : GGRC.config.GAPI_ADMIN_GROUP
                    , role : "writer"
                    , permission_type : "group"
                  }).save()
                );
              }
            });
          });
        });
      });
    }
  }
  , "{CMS.Models.Program} updated" : "update_owner_permission"
  , "{CMS.Models.Audit} updated" : "update_owner_permission"
  , "{CMS.Models.Request} updated" : "update_owner_permission"


  , "a[data-toggle=gdrive-picker] click" : function(el, ev) {
    var response = CMS.Models.Response.findInCacheById(el.data("response-id"))
    , request = response.request.reify()
    , parent_folder = (request.get_mapping("folders")[0] || {}).instance;

<<<<<<< HEAD
    if(!parent_folder || !parent_folder.selfLink) { //no ObjectFolder or cannot access folder from GAPI
      el.trigger("ajax:flash", { warning : 'Can\'t upload: No GDrive folder found for PBC Request "' + request.objective.reify().title + '"'});
=======
    if(!parent_folder || !parent_folder.selfLink) {
      el.trigger("ajax:flash", { warning : 'No GDrive folder found for PBC Request "' + request.objective.reify().title + '"'});
>>>>>>> 135741ca
      return;
    }
    //NB: resources returned from uploadFiles() do not match the properties expected from getting
    // files from GAPI -- "name" <=> "title", "url" <=> "alternateLink".  Of greater annoyance is
    // the "url" field from the picker differs from the "alternateLink" field value from GAPI: the
    // URL has a query parameter difference, "usp=drive_web" vs "usp=drivesdk".  For consistency,
    // when getting file references back from Picker, always put them in a RefreshQueue before
    // using their properties. --BM 11/19/2013
    parent_folder.uploadFiles().then(function(files) {
      return new RefreshQueue().enqueue(files).trigger().then(function(fs) {
        return $.when.apply($, can.map(fs, function(f) {
          if(!~can.inArray(parent_folder.id, can.map(f.parents, function(p) { return p.id; }))) {
            return f.copyToParent(parent_folder);
          } else {
            return f;
          }
        }));
      });
    }).done(function() {
      var files = can.makeArray(arguments);
      can.each(files, function(file) {
        //Since we can re-use existing file references from the picker, check for that case.
        CMS.Models.Document.findAll({link : file.alternateLink }).done(function(d) {
          if(d.length) {
            //file found, just link to Response
            report_progress(
              "Linking GGRC Evidence object for \"" + d[0].title + "\" to Response"
              , new CMS.Models.ObjectDocument({
                context : response.context || {id : null}
                , documentable : response
                , document : d[0]
              }).save()
            );
            CMS.Models.ObjectFile.findAll({ file_id : file.id, fileable : d[0] })
            .done(function(ofs) {
              if(ofs.length < 1) {
                report_progress(
                  "Linking Drive file \"" + file.title + "\" to GGRC Evidence object"
                  , new CMS.Models.ObjectFile({
                    context : response.context || {id : null}
                    , file : file
                    , fileable : d[0]
                  }).save()
                );
              }
            });
          } else {
            //file not found, make Document object.
            report_progress(
              "Creating GGRC Evidence for Drive file \"" + file.title + "\""
              , new CMS.Models.Document({
                context : response.context || {id : null}
                , title : file.title
                , link : file.alternateLink
              }).save()
            ).then(function(doc) {
              report_progress(
                "Linking GGRC Evidence object for \"" + doc.title + "\" to Response"
                , new CMS.Models.ObjectDocument({
                  context : response.context || {id : null}
                  , documentable : response
                  , document : doc
                }).save()
              );
              report_progress(
                "Linking Drive file \"" + file.title + "\" to GGRC Evidence object"
                , new CMS.Models.ObjectFile({
                  context : response.context || {id : null}
                  , file : file
                  , fileable : doc
                }).save()
              );
            });
          }
        });
      });
    });
  }
  , "a.create-folder click" : function(el, ev) {
    var data = el.closest("[data-model], :data(model)").data("model") || GGRC.make_model_instance(GGRC.page_object);
    this.create_folder_if_nonexistent(data);
  }
  , create_folder_if_nonexistent : function(object) {
    var dfd = new $.Deferred()
    , that = this
    , parent_prop = {
      "Program" : null
      , "Audit" : "program"
      , "Request" : "audit"
    };
    if(parent_prop[object.constructor.shortName]) {
      dfd = this.create_folder_if_nonexistent(object[parent_prop[object.constructor.shortName]].reify());
    } else {
      dfd.resolve();
    }
    return dfd.then(function foldercheck() {
      if(object.get_mapping("folders").length) {
        //assume we already tried refreshing folders.
      } else if(object instanceof CMS.Models.Request) {
        if(that._audit_create_in_progress || object.audit.reify().get_mapping("folders").length < 1) {
          that.request_create_queue.push(object);
        } else {
          that.create_request_folder(object.constructor, {}, object);
        }
      } else {
        return that["create_" + object.constructor.table_singular + "_folder"](object.constructor, {}, object);
      }
    });
  }

  // FIXME I can't figure out from the UserRole what context it applies to.  Assuming that we are on
  //  the program page and adding ProgramReader/ProgramEditor/ProgramOwner.
  , "{CMS.Models.UserRole} created" : function(model, ev, instance) {
    if(instance instanceof CMS.Models.UserRole 
       && GGRC.page_instance() instanceof CMS.Models.Program 
       && /^Program/.test(instance.role.reify().name)
    ) {
      this.update_owner_permission(
        model
        , ev
        , GGRC.page_instance()
        , instance.role.reify().name === "ProgramReader" ? "reader" : "writer"
        , instance.person
      );
    }
  }

  , "{CMS.Models.Meeting} created" : function(model, ev, instance) {
    if(instance instanceof CMS.Models.Meeting) {
      new CMS.Models.GCalEvent({
        calendar : GGRC.config.DEFAULT_CALENDAR
        , summary : instance.title
        , start : instance.start_at
        , end : instance.end_at
        , attendees : can.map(instance.get_mapping("people"), function(m) { return m.instance; })
      }).save().then(function(cev) {
        var subwin;

        function poll() {
          if(subwin.closed) {
            cev.refresh().then(function() {
              instance.attr({
                title : cev.summary
                , start_at : cev.start
                , end_at : cev.end
              });
              can.each(instance.get_mapping("people"), function(person_binding) {
                instance.mark_for_deletion("people", person_binding.instance);
              });
              can.each(cev.attendees, function(attendee) {
                instance.mark_for_addition("people", attendee);
              });
              instance.save();
            });
          } else {
            setTimeout(poll, 5000);
          }
        }

        new CMS.Models.ObjectEvent({
          eventable : instance
          , calendar : GGRC.config.DEFAULT_CALENDAR
          , event : cev
          , context : instance.context || { id : null }
        }).save();

        subwin = window.open(cev.htmlLink, cev.summary);
        setTimeout(poll, 5000);

      });
    }
  }
});

$(function() {
  $(document.body).ggrc_controllers_g_drive_workflow();
});

})(this.can, this.can.$);<|MERGE_RESOLUTION|>--- conflicted
+++ resolved
@@ -251,13 +251,9 @@
     , request = response.request.reify()
     , parent_folder = (request.get_mapping("folders")[0] || {}).instance;
 
-<<<<<<< HEAD
-    if(!parent_folder || !parent_folder.selfLink) { //no ObjectFolder or cannot access folder from GAPI
+    if(!parent_folder || !parent_folder.selfLink) {
+      //no ObjectFolder or cannot access folder from GAPI
       el.trigger("ajax:flash", { warning : 'Can\'t upload: No GDrive folder found for PBC Request "' + request.objective.reify().title + '"'});
-=======
-    if(!parent_folder || !parent_folder.selfLink) {
-      el.trigger("ajax:flash", { warning : 'No GDrive folder found for PBC Request "' + request.objective.reify().title + '"'});
->>>>>>> 135741ca
       return;
     }
     //NB: resources returned from uploadFiles() do not match the properties expected from getting
