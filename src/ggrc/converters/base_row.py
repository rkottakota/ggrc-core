# Copyright (C) 2016 Google Inc.
# Licensed under http://www.apache.org/licenses/LICENSE-2.0 <see LICENSE file>

"""This module is used for handling a single line from a csv file.
"""

import collections

import ggrc.services
from ggrc import db
from ggrc.converters import errors
<<<<<<< HEAD
from ggrc.login import get_current_user_id
=======
from ggrc.converters import get_importables
>>>>>>> df839681
from ggrc.models.reflection import AttributeInfo
from ggrc.rbac import permissions
from ggrc.services.common import Resource


class RowConverter(object):
  """Base class for handling row data."""

  def __init__(self, block_converter, object_class, **options):
    self.block_converter = block_converter
    self.options = options.copy()
    self.object_class = object_class
    self.obj = options.get("obj")
    self.from_ids = self.obj is not None
    self.is_new = True
    self.is_delete = False
    self.ignore = False
    self.index = options.get("index", -1)
    self.row = options.get("row", [])
    self.attrs = collections.OrderedDict()
    self.objects = collections.OrderedDict()
    self.id_key = ""
    offset = 3  # 2 header rows and 1 for 0 based index
    self.line = self.index + self.block_converter.offset + offset
    self.headers = options.get("headers", [])

  def add_error(self, template, **kwargs):
    """Add error for current row.

    Add an error entry for the current row and mark it as ignored. If the error
    occurred on a new object, it gets removed from the new object cache dict.

    Args:
      template: String template.
      **kwargs: Arguments needed to format the string template.
    """
    message = template.format(line=self.line, **kwargs)
    self.block_converter.row_errors.append(message)
    new_objects = self.block_converter.converter.new_objects[self.object_class]
    key = self.get_value(self.id_key)
    if key in new_objects:
      del new_objects[key]
    self.ignore = True

  def add_warning(self, template, **kwargs):
    message = template.format(line=self.line, **kwargs)
    self.block_converter.row_warnings.append(message)

  def handle_csv_row_data(self, field_list=None):
    """ Pack row data with handlers """
    handle_fields = self.headers if field_list is None else field_list
    for i, (attr_name, header_dict) in enumerate(self.headers.items()):
      if attr_name not in handle_fields or \
              attr_name in self.attrs or \
              self.is_delete:
        continue
      handler = header_dict["handler"]
      item = handler(self, attr_name, parse=True,
                     raw_value=self.row[i], **header_dict)
      if header_dict.get("type") == AttributeInfo.Type.PROPERTY:
        self.attrs[attr_name] = item
      else:
        self.objects[attr_name] = item

      if not self.ignore and attr_name in ("slug", "email"):
        self.id_key = attr_name
        self.obj = self.get_or_generate_object(attr_name)
        item.set_obj_attr()
      item.check_unique_consistency()

  def handle_obj_row_data(self):
    for attr_name, header_dict in self.headers.items():
      handler = header_dict["handler"]
      item = handler(self, attr_name, **header_dict)
      if header_dict.get("type") == AttributeInfo.Type.PROPERTY:
        self.attrs[attr_name] = item
      else:
        self.objects[attr_name] = item

  def handle_row_data(self, field_list=None):
    if self.from_ids:
      self.handle_obj_row_data()
    else:
      self.handle_csv_row_data(field_list)

  def check_mandatory_fields(self):
    """Check if the new object contains all mandatory columns."""
    if not self.is_new or self.is_delete or self.ignore:
      return
    headers = self.block_converter.object_headers
    mandatory = [key for key, header in headers.items() if header["mandatory"]]
    missing_keys = set(mandatory).difference(set(self.headers.keys()))
    # TODO: fix mandatory checks for individual rows based on object level
    # custom attributes.
    missing = [headers[key]["display_name"] for key in missing_keys if
               headers[key]["type"] != AttributeInfo.Type.OBJECT_CUSTOM]
    if missing:
      self.add_error(errors.MISSING_COLUMN,
                     s="s" if len(missing) > 1 else "",
                     column_names=", ".join(missing))

  def find_by_key(self, key, value):
    return self.object_class.query.filter_by(**{key: value}).first()

  def get_value(self, key):
    item = self.attrs.get(key) or self.objects.get(key)
    if item:
      return item.value
    return None

  def set_ignore(self, ignore=True):
    self.ignore = ignore

  def get_or_generate_object(self, attr_name):
    """Fetch an existing object if possible or create and return a new one.

    Note: Person object is the only exception here since it does not have a
    slug field.
    """
    value = self.get_value(attr_name)
    new_objects = self.block_converter.converter.new_objects[self.object_class]
    if value in new_objects:
      return new_objects[value]
    obj = self.get_object_by_key(attr_name)
    if value:
      new_objects[value] = obj
    obj.modified_by_id = get_current_user_id()
    return obj

  def get_object_by_key(self, key="slug"):
    """ Get object if the slug is in the system or return a new object """
    value = self.get_value(key)
    self.is_new = False
    obj = self.find_by_key(key, value)
    if not obj:
      # We assume that 'get_importables()' returned value contains
      # names of the objects that cannot be created via import but
      # can be updated.
      if self.block_converter.class_name.lower() not in get_importables():
        self.add_error(errors.CREATE_INSTANCE_ERROR)
      obj = self.object_class()
      self.is_new = True
    elif not permissions.is_allowed_update_for(obj):
      self.ignore = True
      self.add_error(errors.PERMISSION_ERROR)
    return obj

  def setup_secondary_objects(self, slugs_dict):
    """Import secondary objects.

    This function creates and stores all secondary object such as relationships
    and any linked object that need the original object to be saved before they
    can be processed. This is usually due to needing the id of the original
    object that is created with a csv import.
    """
    if not self.obj or self.ignore or self.is_delete:
      return
    for mapping in self.objects.values():
      mapping.set_obj_attr()

  def setup_object(self):
    """ Set the object values or relate object values

    Set all object attributes to the value specified in attrs. If the value
    is in some related object such as "UserRole" it should be added there and
    handled by the handler defined in attrs.
    """
    if self.ignore:
      return

    for item_handler in self.attrs.values():
      item_handler.set_obj_attr()

  def send_post_commit_signals(self, event=None):
    """Send after commit signals for all objects

    This function sends proper signals for all objects depending if the object
    was created, updated or deleted.
    Note: signals are only sent for the row objects. Secondary objects such as
    Relationships do not get any signals triggered.
    ."""
    if self.ignore:
      return
    service_class = getattr(ggrc.services, self.object_class.__name__)
    service_class.model = self.object_class
    if self.is_delete:
      Resource.model_deleted_after_commit.send(
          self.object_class, obj=self.obj, service=service_class, event=event)
    elif self.is_new:
      Resource.model_posted_after_commit.send(
          self.object_class, obj=self.obj, src={}, service=service_class,
          event=event)
    else:
      Resource.model_put_after_commit.send(
          self.object_class, obj=self.obj, src={}, service=service_class,
          event=event)

  def send_pre_commit_signals(self):
    """Send before commit signals for all objects.

    This function sends proper signals for all objects depending if the object
    was created, updated or deleted.
    Note: signals are only sent for the row objects. Secondary objects such as
    Relationships do not get any signals triggered.
    """
    if self.ignore:
      return
    service_class = getattr(ggrc.services, self.object_class.__name__)
    service_class.model = self.object_class
    if self.is_delete:
      Resource.model_deleted.send(
          self.object_class, obj=self.obj, service=service_class)
    elif self.is_new:
      Resource.model_posted.send(
          self.object_class, obj=self.obj, src={}, service=service_class)
      Resource.collection_posted.send(
          self.object_class, objects=[self.obj], sources=[{}])
    else:
      Resource.model_put.send(
          self.object_class, obj=self.obj, src={}, service=service_class)

  def insert_object(self):
    """Add the row object to the current database session."""
    if self.ignore or self.is_delete:
      return

    if self.is_new:
      db.session.add(self.obj)
    for handler in self.attrs.values():
      handler.insert_object()

  def insert_secondary_objects(self):
    """Add additional objects to the current database session.

    This is used for adding any extra created objects such as Relationships, to
    the current session to be committed.
    """
    if not self.obj or self.ignore or self.is_delete:
      return
    for secondery_object in self.objects.values():
      secondery_object.insert_object()

  def to_array(self, fields):
    """Get an array representation of the current row.

    Fiter the values to match the fields array and return the string
    representation of the values.

    Args:
      fields (list of strings): A list of columns that will be included in the
        output array. This is basically a filter of all possible fields that
        this row contains.

    Returns:
      list of strings where each cell contains a string value of the
      coresponding field.
    """
    row = []
    for field in fields:
      field_type = self.headers.get(field, {}).get("type")
      if field_type == AttributeInfo.Type.PROPERTY:
        field_handler = self.attrs.get(field)
      else:
        field_handler = self.objects.get(field)
      value = field_handler.get_value() if field_handler else ""
      row.append(value or "")
    return row<|MERGE_RESOLUTION|>--- conflicted
+++ resolved
@@ -9,11 +9,8 @@
 import ggrc.services
 from ggrc import db
 from ggrc.converters import errors
-<<<<<<< HEAD
+from ggrc.converters import get_importables
 from ggrc.login import get_current_user_id
-=======
-from ggrc.converters import get_importables
->>>>>>> df839681
 from ggrc.models.reflection import AttributeInfo
 from ggrc.rbac import permissions
 from ggrc.services.common import Resource
