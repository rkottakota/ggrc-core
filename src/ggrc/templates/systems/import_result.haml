<<<<<<< HEAD
-# Copyright (C) 2013 Google Inc., authors, and contributors <see AUTHORS file>
-# Licensed under http://www.apache.org/licenses/LICENSE-2.0 <see LICENSE file>
-# Created By: brad@reciprocitylabs.com
-# Maintained By: brad@reciprocitylabs.com

-set width_pcts = [8, 8, 9, 8, 9, 7, 7, 7, 7, 7, 7, 4, 4]
-set column_names = ["slug", "title", "description", "start_date", "people_responsible", "people_accountable", "controls", "sub_systems", "sub_processes", "org_groups", "documents", "network_zone", "infrastructure"]
-set header_overrides = {'slug' : "Code", 'controls' : "Controls", 'sub_systems' : "Sub Systems", 'sub_processes' : "Sub Processes", 'documents' : "References", 'people_responsible' : "People:Responsible", 'people_accountable' : "People:Accountable", 'org_groups' : "Org Groups"}
=======
-set width_pcts = [8, 8, 9, 8, 9, 7, 7, 7, 7, 7, 4, 4]
-set column_names = ["slug", "title", "description", "start_date", "owner", "controls", "sub_systems", "sub_processes", "org_groups", "documents", "network_zone", "infrastructure"]
-set header_overrides = {'slug' : "Code", 'controls' : "Controls", 'sub_systems' : "Systems", 'sub_processes' : "Processes", 'documents' : "References", 'owner' : 'Person of Contact', 'org_groups' : "Org Groups"}
>>>>>>> fabe10c0
-set all_errors = converter.errors
-set has_errors = converter.has_errors()
-set all_warnings = converter.warnings
-set has_warnings = converter.has_warnings()

.results-table
  %h2
    Data to Import

  -#%h3
    Directive:
    %strong {{converter.import_slug}}

  .row-fluid
    #sampleData.span12
      -if has_errors
        -for i in all_errors
          %p.label-error
            =all_errors[loop.index0]
      -if has_warnings
        -for i in all_warnings
          %p.label-warning
            =all_warnings[loop.index0]

      -include "directives/_import_table.haml"

  .import-actions
    .row-fluid
        .span6
          %input{ 'value': 'Cancel', 'class': 'btn btn-large', 'type': 'submit', 'name': 'cancel' }
        .span6
          -if has_errors
            %input{ 'value': 'Correct Errors Before Proceeding', 'class': 'btn btn-large btn-danger pull-right', 'type': 'submit', 'name': 'confirm', 'disabled': True }
          -elif has_warnings
            %input{ 'value': 'Proceed with Caution', 'class': 'btn btn-large btn-warning pull-right', 'type': 'submit', 'name': 'confirm' }
          -else
            %input{ 'value': 'Finish Importing', 'class': 'btn btn-large btn-success pull-right', 'type': 'submit', 'name': 'confirm' }<|MERGE_RESOLUTION|>--- conflicted
+++ resolved
@@ -1,17 +1,11 @@
-<<<<<<< HEAD
 -# Copyright (C) 2013 Google Inc., authors, and contributors <see AUTHORS file>
 -# Licensed under http://www.apache.org/licenses/LICENSE-2.0 <see LICENSE file>
 -# Created By: brad@reciprocitylabs.com
 -# Maintained By: brad@reciprocitylabs.com
 
--set width_pcts = [8, 8, 9, 8, 9, 7, 7, 7, 7, 7, 7, 4, 4]
--set column_names = ["slug", "title", "description", "start_date", "people_responsible", "people_accountable", "controls", "sub_systems", "sub_processes", "org_groups", "documents", "network_zone", "infrastructure"]
--set header_overrides = {'slug' : "Code", 'controls' : "Controls", 'sub_systems' : "Sub Systems", 'sub_processes' : "Sub Processes", 'documents' : "References", 'people_responsible' : "People:Responsible", 'people_accountable' : "People:Accountable", 'org_groups' : "Org Groups"}
-=======
 -set width_pcts = [8, 8, 9, 8, 9, 7, 7, 7, 7, 7, 4, 4]
 -set column_names = ["slug", "title", "description", "start_date", "owner", "controls", "sub_systems", "sub_processes", "org_groups", "documents", "network_zone", "infrastructure"]
 -set header_overrides = {'slug' : "Code", 'controls' : "Controls", 'sub_systems' : "Systems", 'sub_processes' : "Processes", 'documents' : "References", 'owner' : 'Person of Contact', 'org_groups' : "Org Groups"}
->>>>>>> fabe10c0
 -set all_errors = converter.errors
 -set has_errors = converter.has_errors()
 -set all_warnings = converter.warnings
