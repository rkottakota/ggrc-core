--- conflicted
+++ resolved
@@ -386,14 +386,7 @@
 .grcicon-project-color { background-position:-222px -296px; }
 .grcicon-orggroup, .grcicon-org_group { background-position:-78px -248px;}
 .grcicon-orggroup-black, .grcicon-org_group-black { background-position:-78px -224px; }
-<<<<<<< HEAD
-.grcicon-orggroup-color, .grcicon-org_group-color { background-position:-246px -296px; }/*{ background-position:-246px -296px; }*/
-.grcicon-vendor, .grcicon-vendor { background-position:-78px -248px;}
-.grcicon-vendor-black, .grcicon-vendor-black { background-position:-78px -224px; }
-.grcicon-vendor-color, .grcicon-vendor-color { background-position:-246px -296px; }/*{ background-position:-246px -296px; }*/
-=======
 .grcicon-orggroup-color, .grcicon-org_group-color { background-position:-246px -296px; }
->>>>>>> d70e5105
 .grcicon-dataasset, .grcicon-data_asset { background-position:-174px -248px; }
 .grcicon-dataasset-black, .grcicon-data_asset-black { background-position:-174px -224px; }
 .grcicon-dataasset-color, .grcicon-data_asset-color { background-position:-54px -320px; }
@@ -521,7 +514,6 @@
   .grcicon-facility-color { background-position:-222px -104px; }
   .grcicon-market-color { background-position:-246px -104px; }
   .grcicon-org_group-color { background-position:-78px -224px; }
-  .grcicon-vendor-color { background-position:-78px -224px; }
   .grcicon-process-color { background-position:-102px -224px; }
   .grcicon-product-color { background-position:-270px -104px; }
   .grcicon-project-color { background-position:-54px -224px; }
@@ -569,7 +561,6 @@
       .grcicon-facility-color { background-position:-222px -128px; }
       .grcicon-market-color { background-position:-246px -128px; }
       .grcicon-org_group-color { background-position:-78px -248px; }
-      .grcicon-vendor-color { background-position:-78px -248px; }
       .grcicon-process-color { background-position:-102px -248px }
       .grcicon-product-color { background-position:-270px -128px; }
       .grcicon-project-color { background-position:-54px -248px; }
@@ -626,7 +617,6 @@
           .grcicon-product-color { background-position:-174px -296px; }
           .grcicon-project-color { background-position:-222px -296px; }
           .grcicon-org_group-color { background-position:-246px -296px; }
-          .grcicon-vendor-color { background-position:-246px -296px; }
           .grcicon-data_asset-color { background-position:-54px -320px; }
           .grcicon-object-color { background-position:-6px -392px; }
           .grcicon-workflow-color { background-position:-294px -296px; }
@@ -660,7 +650,6 @@
     .grcicon-facility-color { background-position:-222px -104px; }
     .grcicon-market-color { background-position:-246px -104px; }
     .grcicon-org_group-color { background-position:-78px -224px; }
-    .grcicon-vendor-color { background-position:-78px -224px; }
     .grcicon-process-color { background-position:-102px -224px; }
     .grcicon-product-color { background-position:-270px -104px; }
     .grcicon-project-color { background-position:-54px -224px; }
