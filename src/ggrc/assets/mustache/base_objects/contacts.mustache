--- conflicted
+++ resolved
@@ -1,9 +1,5 @@
 {{#instance}}
 <div class="row-fluid">
-<<<<<<< HEAD
-  {{^instance.context.id}}
-=======
->>>>>>> 84149846
   <div {{^if stacked}}class="span6"{{/if}}>
   {{#if is_private_program}}
     <p>
@@ -43,21 +39,12 @@
     {{/if}}
   {{/if}}
   </div>
-<<<<<<< HEAD
-  {{/instance.context.id}}
-  <div {{^if stacked}}class="span6"{{/if}}>
-    <p>
-      <strong>Contact:</strong>
-      {{#using contact=contact}}
-      {{#if contact}}
-=======
   {{#using contact=contact}}
     <div {{^if stacked}}class="span6"{{/if}}>   
     {{#if contact}}
       <p>
         <strong>Contact</strong>
         <br>
->>>>>>> 84149846
         <span>{{firstnonempty contact.name contact.email}}</span>
       </p>
     {{else}}
