--- conflicted
+++ resolved
@@ -361,18 +361,13 @@
           , widget_id: far_model.table_singular
           , widget_name: function() {
               var $objectArea = $(".object-area");
-<<<<<<< HEAD
               if ( $objectArea.hasClass("dashboard-area") || object_class.title_singular === "Person" ) {
                 if (/dashboard/.test(window.location))
                   return "My " + far_model.title_plural;
                 else
                   return far_model.title_plural;
-=======
-              if ( $objectArea.hasClass("dashboard-area") ) {
-                return far_model.title_plural;
               } else if (far_model.title_plural === "Audits") {
                 return "Mapped Audits <small>BETA</small>";
->>>>>>> de834e5e
               } else {
                 return (far_model.title_plural === "References" ? "Linked " : "Mapped ") + far_model.title_plural;
               }
