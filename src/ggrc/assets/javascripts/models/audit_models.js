--- conflicted
+++ resolved
@@ -496,45 +496,6 @@
     return refresh_queue.trigger();
   },
   get_assignees: function() {
-    console.log(new Error().stack);
-    var assignees = {};
-    var rq_rel = new RefreshQueue();
-    var rq_person = new RefreshQueue();
-    this.related_destinations.each(rq_rel.enqueue.bind(rq_rel));
-    this.related_sources.each(rq_rel.enqueue.bind(rq_rel));
-    var store = function(type, person) {
-        if (!assignees[type]) {
-          assignees[type] = [];
-        }
-        assignees[type].push(person);
-        rq_person.enqueue(person);
-    }
-    return rq_rel.trigger().then(function(relationships) {
-      _.each(relationships, function(r) {
-        if (r.attrs && r.attrs.AssigneeType) {
-          var person = undefined;
-          if (r.source.type === "Person") {
-            person = r.source;
-          } else if (r.destination.type === "Person") {
-            person = r.destination;
-          }
-          if (person !== undefined) {
-            store(r.attrs.AssigneeType, person);
-          }
-        }
-      });
-      return rq_person.trigger().then(function() {
-        return _.mapValues(assignees, function(people, type) {
-          return _.map(people, function(person) {
-            return person.reify();
-          });
-        });
-      });
-    });
-<<<<<<< HEAD
-    return comments;
-  },
-  get_assignees: function() {
     var assignees = {};
     var rq_rel = new RefreshQueue();
     var rq_person = new RefreshQueue();
@@ -571,8 +532,6 @@
         return assignees;
       });
     });
-=======
->>>>>>> a8fbe02c
   }
 });
 
