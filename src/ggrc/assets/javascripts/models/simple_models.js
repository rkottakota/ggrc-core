/*!
    Copyright (C) 2013 Google Inc., authors, and contributors <see AUTHORS file>
    Licensed under http://www.apache.org/licenses/LICENSE-2.0 <see LICENSE file>
    Created By: brad@reciprocitylabs.com
    Maintained By: brad@reciprocitylabs.com
*/

//require can.jquery-all

(function(can) {

can.Model.Cacheable("CMS.Models.Program", {
  root_object : "program"
  , root_collection : "programs"
  , category : "programs"
  , findAll : "/api/programs?kind=Directive"
  , findOne : "/api/programs/{id}"
  , create : "POST /api/programs"
  , update : "PUT /api/programs/{id}"
  , destroy : "DELETE /api/programs/{id}"
  , attributes : {
      contact : "CMS.Models.Person.stub"
    , owners : "CMS.Models.Person.stubs"
    , modified_by : "CMS.Models.Person.stub"
    , object_people : "CMS.Models.ObjectPerson.stubs"
    , people : "CMS.Models.Person.stubs"
    , object_documents : "CMS.Models.ObjectDocument.stubs"
    , documents : "CMS.Models.Document.stubs"
    , related_sources : "CMS.Models.Relationship.stubs"
    , related_destinations : "CMS.Models.Relationship.stubs"
    , object_objectives : "CMS.Models.ObjectObjective.stubs"
    , objectives : "CMS.Models.Objective.stubs"
    , object_sections : "CMS.Models.ObjectSection.stubs"
    , sections : "CMS.Models.Section.stubs"
    , program_directives : "CMS.Models.ProgramDirective.stubs"
    , directives : "CMS.Models.Directive.stubs"
    , program_controls : "CMS.Models.ProgramControl.stubs"
    , controls : "CMS.Models.Control.stubs"
    , audits : "CMS.Models.Audit.stubs"
  }
  , tree_view_options : {
      "show_view" : GGRC.mustache_path + "/programs/tree.mustache"
    , footer_view : GGRC.mustache_path + "/base_objects/tree_footer.mustache"
    }
  , links_to : {
    "Regulation" : "ProgramDirective"
    , "Policy" : "ProgramDirective"
    , "Contract" : "ProgramDirective"
    , "Standard" : "ProgramDirective"
    , "System" : {}
    , "Process" : {}
    , "Control" : "ProgramControl"
    , "Product" : {}
    , "Facility" : {}
    , "OrgGroup" : {}
    , "Project" : {}
    , "DataAsset" : {}
    , "Product" : {}
    , "Market" : {}
  }
  , init : function() {
    this.validatePresenceOf("title");
    this._super.apply(this, arguments);
  }
}, {
  set_owner_to_current_user_if_unset : function() {
    // Do not add an owner to a private program. Ownership is managed
    // through role assignment for private programs.
    if (!this.private)
    {
      this._super();
    }
  }
});

can.Model.Cacheable("CMS.Models.Cycle", {
}, {
});

can.Model.Cacheable("CMS.Models.Directive", {
  root_object : "directive"
  , root_collection : "directives"
  , category : "governance"
  // `rootModel` overrides `model.shortName` when determining polymorphic types
  , root_model : "Directive"
  , findAll : "/api/directives"
  , findOne : "/api/directives/{id}"

  , model : function(params) {
      if (this.shortName !== 'Directive')
        return this._super(params);
      if (!params)
        return params;
      params = this.object_from_resource(params);
      if (!params.selfLink) {
        if (params.type !== 'Directive')
          return CMS.Models[params.type].model(params);
      } else {
        if (CMS.Models.Contract.meta_kinds.indexOf(params.kind) > -1)
          return CMS.Models.Contract.model(params);
        else if (CMS.Models.Regulation.meta_kinds.indexOf(params.kind) > -1)
          return CMS.Models.Regulation.model(params);
        else if (CMS.Models.Policy.meta_kinds.indexOf(params.kind) > -1)
          return CMS.Models.Policy.model(params);
        else if (CMS.Models.Standard.meta_kinds.indexOf(params.kind) > -1)
          return CMS.Models.Standard.model(params);
      }
      console.debug("Invalid Directive:", params);
    }

  , attributes : {
      contact : "CMS.Models.Person.stub"
    , modified_by : "CMS.Models.Person.stub"
    , object_people : "CMS.Models.ObjectPerson.stubs"
    , people : "CMS.Models.Person.stubs"
    , object_documents : "CMS.Models.ObjectDocument.stubs"
    , documents : "CMS.Models.Document.stubs"
    , related_sources : "CMS.Models.Relationship.stubs"
    , related_destinations : "CMS.Models.Relationship.stubs"
    , object_objectives : "CMS.Models.ObjectObjective.stubs"
    , objectives : "CMS.Models.Objective.stubs"
    , program_directives : "CMS.Models.ProgramDirective.stubs"
    , directive_controls : "CMS.Models.DirectiveControl.stubs"
    , programs : "CMS.Models.Program.stubs"
    , sections : "CMS.Models.Section.stubs"
    , controls : "CMS.Models.Control.stubs"
  }
  , defaults : {
  }
  , init : function() {
    this.validatePresenceOf("title");
    //this.validateInclusionOf("kind", this.meta_kinds);
    this._super.apply(this, arguments);
  }
  , meta_kinds : []
  , links_to : { "Control" : "DirectiveControl", "Program" : "ProgramDirective" }
}, {
  init : function() {
    this._super && this._super.apply(this, arguments);
    var that = this;
    /*this.attr("descendant_sections", can.compute(function() {
      var sections = [].slice.call(that.attr("sections"), 0);
      return can.reduce(that.sections, function(a, b) {
        return a.concat(can.makeArray(b.descendant_sections()));
      }, sections);
    }));
    this.attr("descendant_sections_count", can.compute(function() {
      return that.attr("descendant_sections")(true).length; //giving it a value to force revalidation
    }));*/
  }
  , lowercase_kind : function() { return this.kind ? this.kind.toLowerCase() : undefined; }
});

CMS.Models.Directive("CMS.Models.Standard", {
    root_object : "standard"
  , root_collection : "standards"
  , model_plural : "Standards"
  , table_plural : "standards"
  , title_plural : "Standards"
  , model_singular : "Standard"
  , title_singular : "Standard"
  , table_singular : "standard"
  , findAll : "GET /api/standards"
  , findOne : "GET /api/standards/{id}"
  , create : "POST /api/standards"
  , update : "PUT /api/standards/{id}"
  , destroy : "DELETE /api/standards/{id}"
  , defaults : {
    kind : "Standard"
  }
  , tree_view_options : {
      list_view : GGRC.mustache_path + "/directives/tree.mustache"
    , footer_view : GGRC.mustache_path + "/directives/tree_footer.mustache"
    }
  , attributes : {
      contact : "CMS.Models.Person.stub"
    , owners : "CMS.Models.Person.stubs"
    , modified_by : "CMS.Models.Person.stub"
    , object_people : "CMS.Models.ObjectPerson.stubs"
    , people : "CMS.Models.Person.stubs"
    , object_documents : "CMS.Models.ObjectDocument.stubs"
    , documents : "CMS.Models.Document.stubs"
    , related_sources : "CMS.Models.Relationship.stubs"
    , related_destinations : "CMS.Models.Relationship.stubs"
    , object_objectives : "CMS.Models.ObjectObjective.stubs"
    , objectives : "CMS.Models.Objective.stubs"
    , program_directives : "CMS.Models.ProgramDirective.stubs"
    , directive_controls : "CMS.Models.DirectiveControl.stubs"
    , programs : "CMS.Models.Program.stubs"
    , sections : "CMS.Models.Section.stubs"
    , controls : "CMS.Models.Control.stubs"
  }
  , meta_kinds : [ "Standard" ]
  , cache : can.getObject("cache", CMS.Models.Directive, true)
}, {});

CMS.Models.Directive("CMS.Models.Regulation", {
  root_object : "regulation"
  , root_collection : "regulations"
  , model_plural : "Regulations"
  , table_plural : "regulations"
  , title_plural : "Regulations"
  , model_singular : "Regulation"
  , title_singular : "Regulation"
  , table_singular : "regulation"
  , findAll : "GET /api/regulations"
  , findOne : "GET /api/regulations/{id}"
  , create : "POST /api/regulations"
  , update : "PUT /api/regulations/{id}"
  , destroy : "DELETE /api/regulations/{id}"
  , defaults : {
    kind : "Regulation"
  }
  , tree_view_options : {
      list_view : GGRC.mustache_path + "/directives/tree.mustache"
    , footer_view : GGRC.mustache_path + "/directives/tree_footer.mustache"
    }
  , attributes : {
      contact : "CMS.Models.Person.stub"
    , owners : "CMS.Models.Person.stubs"
    , modified_by : "CMS.Models.Person.stub"
    , object_people : "CMS.Models.ObjectPerson.stubs"
    , people : "CMS.Models.Person.stubs"
    , object_documents : "CMS.Models.ObjectDocument.stubs"
    , documents : "CMS.Models.Document.stubs"
    , related_sources : "CMS.Models.Relationship.stubs"
    , related_destinations : "CMS.Models.Relationship.stubs"
    , object_objectives : "CMS.Models.ObjectObjective.stubs"
    , objectives : "CMS.Models.Objective.stubs"
    , program_directives : "CMS.Models.ProgramDirective.stubs"
    , directive_controls : "CMS.Models.DirectiveControl.stubs"
    , programs : "CMS.Models.Program.stubs"
    , sections : "CMS.Models.Section.stubs"
    , controls : "CMS.Models.Control.stubs"
  }
  , meta_kinds : [ "Regulation" ]
  , cache : can.getObject("cache", CMS.Models.Directive, true)
}, {});

CMS.Models.Directive("CMS.Models.Policy", {
  root_object : "policy"
  , root_collection : "policies"
  , model_plural : "Policies"
  , table_plural : "policies"
  , title_plural : "Policies"
  , model_singular : "Policy"
  , title_singular : "Policy"
  , table_singular : "policy"
  , findAll : "GET /api/policies"
  , findOne : "GET /api/policies/{id}"
  , create : "POST /api/policies"
  , update : "PUT /api/policies/{id}"
  , destroy : "DELETE /api/policies/{id}"
  , defaults : {
      kind : null
    }
  , tree_view_options : {
      list_view : GGRC.mustache_path + "/directives/tree.mustache"
    , footer_view : GGRC.mustache_path + "/directives/tree_footer.mustache"
    }
  , attributes : {
      contact : "CMS.Models.Person.stub"
    , owners : "CMS.Models.Person.stubs"
    , modified_by : "CMS.Models.Person.stub"
    , object_people : "CMS.Models.ObjectPerson.stubs"
    , people : "CMS.Models.Person.stubs"
    , object_documents : "CMS.Models.ObjectDocument.stubs"
    , documents : "CMS.Models.Document.stubs"
    , related_sources : "CMS.Models.Relationship.stubs"
    , related_destinations : "CMS.Models.Relationship.stubs"
    , object_objectives : "CMS.Models.ObjectObjective.stubs"
    , objectives : "CMS.Models.Objective.stubs"
    , program_directives : "CMS.Models.ProgramDirective.stubs"
    , directive_controls : "CMS.Models.DirectiveControl.stubs"
    , programs : "CMS.Models.Program.stubs"
    , sections : "CMS.Models.Section.stubs"
    , controls : "CMS.Models.Control.stubs"
  }
  , meta_kinds : [  "Company Policy", "Org Group Policy", "Data Asset Policy", "Product Policy", "Contract-Related Policy", "Company Controls Policy" ]
  , cache : can.getObject("cache", CMS.Models.Directive, true)
}, {});

CMS.Models.Directive("CMS.Models.Contract", {
  root_object : "contract"
  , root_collection : "contracts"
  , model_plural : "Contracts"
  , table_plural : "contracts"
  , title_plural : "Contracts"
  , model_singular : "Contract"
  , title_singular : "Contract"
  , table_singular : "contract"
  , findAll : "GET /api/contracts"
  , findOne : "GET /api/contracts/{id}"
  , create : "POST /api/contracts"
  , update : "PUT /api/contracts/{id}"
  , destroy : "DELETE /api/contracts/{id}"
  , defaults : {
    kind : "Contract"
  }
  , tree_view_options : {
      list_view : GGRC.mustache_path + "/directives/tree.mustache"
    , footer_view : GGRC.mustache_path + "/directives/tree_footer.mustache"
    }
  , attributes : {
      contact : "CMS.Models.Person.stub"
    , owners : "CMS.Models.Person.stubs"
    , modified_by : "CMS.Models.Person.stub"
    , object_people : "CMS.Models.ObjectPerson.stubs"
    , people : "CMS.Models.Person.stubs"
    , object_documents : "CMS.Models.ObjectDocument.stubs"
    , documents : "CMS.Models.Document.stubs"
    , related_sources : "CMS.Models.Relationship.stubs"
    , related_destinations : "CMS.Models.Relationship.stubs"
    , object_objectives : "CMS.Models.ObjectObjective.stubs"
    , objectives : "CMS.Models.Objective.stubs"
    , program_directives : "CMS.Models.ProgramDirective.stubs"
    , directive_controls : "CMS.Models.DirectiveControl.stubs"
    , programs : "CMS.Models.Program.stubs"
    , sections : "CMS.Models.Section.stubs"
    , controls : "CMS.Models.Control.stubs"
  }
  , meta_kinds : [ "Contract" ]
  , cache : can.getObject("cache", CMS.Models.Directive, true)
}, {});

can.Model.Cacheable("CMS.Models.OrgGroup", {
  root_object : "org_group"
  , root_collection : "org_groups"
  , category : "entities"
  , findAll : "GET /api/org_groups"
  , findOne : "GET /api/org_groups/{id}"
  , create : "POST /api/org_groups"
  , update : "PUT /api/org_groups/{id}"
  , destroy : "DELETE /api/org_groups/{id}"
  , attributes : {
      contact : "CMS.Models.Person.stub"
    , owners : "CMS.Models.Person.stubs"
    , modified_by : "CMS.Models.Person.stub"
    , object_people : "CMS.Models.ObjectPerson.stubs"
    , people : "CMS.Models.Person.stubs"
    , object_documents : "CMS.Models.ObjectDocument.stubs"
    , documents : "CMS.Models.Document.stubs"
    , related_sources : "CMS.Models.Relationship.stubs"
    , related_destinations : "CMS.Models.Relationship.stubs"
    , object_objectives : "CMS.Models.ObjectObjective.stubs"
    , objectives : "CMS.Models.Objective.stubs"
    , object_controls : "CMS.Models.ObjectControl.stubs"
    , controls : "CMS.Models.Control.stubs"
    , object_sections : "CMS.Models.ObjectSection.stubs"
    , sections : "CMS.Models.Section.stubs"
  }
  , tree_view_options : {
    show_view : GGRC.mustache_path + "/base_objects/tree.mustache"
    , footer_view : GGRC.mustache_path + "/base_objects/tree_footer.mustache"
    , child_options : [{
      model : null
      , find_params : {
        "destination_type" : "Process"
        , "source_type" : "OrgGroup"
        , relationship_type_id : "org_group_has_process"
      }
      , parent_find_param : "source_id"
      , draw_children : true
      , find_function : "findRelated"
      , related_side : "source"
      , create_link : true
    }, {
      model : null
      , find_params : {
        "destination_type" : "OrgGroup"
        , "source_type" : "OrgGroup"
        , relationship_type_id: "org_group_relies_upon_org_group"
      }
      , parent_find_param : "destination_id"
      , draw_children : true
      , start_expanded : false
      , find_function : "findRelatedSource"
      , related_side : "destination"
      , single_object : false
      , create_link : true
    }]}
  , links_to : {
    "System" : {}
    , "Process" : {}
    , "Program" : {}
    , "Product" : {}
    , "Facility" : {}
    , "OrgGroup" : {}
    , "Project" : {}
    , "DataAsset" : {}
    , "Market" : {}
    }
  , init : function() {
    var that = this;
    this._super && this._super.apply(this, arguments);
    $(function(){
      that.tree_view_options.child_options[0].model = CMS.Models.Process;
    });
    this.tree_view_options.child_options[1].model = this;
    this.risk_tree_options.child_options[1] = can.extend(true, {}, this.tree_view_options.child_options[1]);
    this.risk_tree_options.child_options[1].create_link = false;

    this.validatePresenceOf("title");
  }
}, {});

can.Model.Cacheable("CMS.Models.Project", {
  root_object : "project"
  , root_collection : "projects"
  , category : "business"
  , findAll : "GET /api/projects"
  , findOne : "GET /api/projects/{id}"
  , create : "POST /api/projects"
  , update : "PUT /api/projects/{id}"
  , destroy : "DELETE /api/projects/{id}"
  , attributes : {
      contact : "CMS.Models.Person.stub"
    , owners : "CMS.Models.Person.stubs"
    , modified_by : "CMS.Models.Person.stub"
    , object_people : "CMS.Models.ObjectPerson.stubs"
    , people : "CMS.Models.Person.stubs"
    , object_documents : "CMS.Models.ObjectDocument.stubs"
    , documents : "CMS.Models.Document.stubs"
    , related_sources : "CMS.Models.Relationship.stubs"
    , related_destinations : "CMS.Models.Relationship.stubs"
    , object_objectives : "CMS.Models.ObjectObjective.stubs"
    , objectives : "CMS.Models.Objective.stubs"
    , object_controls : "CMS.Models.ObjectControl.stubs"
    , controls : "CMS.Models.Control.stubs"
    , object_sections : "CMS.Models.ObjectSection.stubs"
    , sections : "CMS.Models.Section.stubs"
  }
  , tree_view_options : {
    show_view : GGRC.mustache_path + "/base_objects/tree.mustache"
    , footer_view : GGRC.mustache_path + "/base_objects/tree_footer.mustache"
    , child_options : [{
      model : null
      , find_params : {
        "destination_type" : "Process"
        , "source_type" : "Project"
        , relationship_type_id : "project_has_process"
      }
      , parent_find_param : "source_id"
      , draw_children : true
      , find_function : "findRelated"
      , related_side : "source"
      , create_link : true
    }]}
  , links_to : {
    "System" : {}
    , "Process" : {}
    , "Program" : {}
    , "Product" : {}
    , "Facility" : {}
    , "OrgGroup" : {}
    , "Project" : {}
    , "DataAsset" : {}
    , "Market" : {}
    }
  , init : function() {
    var that = this;
    this._super && this._super.apply(this, arguments);
    this.risk_tree_options.child_options.splice(1, 1);
    $(function(){
      that.tree_view_options.child_options[0].model = CMS.Models.Process;
    });

    this.validatePresenceOf("title");
  }
}, {});

can.Model.Cacheable("CMS.Models.Facility", {
  root_object : "facility"
  , root_collection : "facilities"
  , category : "business"
  , findAll : "GET /api/facilities"
  , findOne : "GET /api/facilities/{id}"
  , create : "POST /api/facilities"
  , update : "PUT /api/facilities/{id}"
  , destroy : "DELETE /api/facilities/{id}"
  , attributes : {
      contact : "CMS.Models.Person.stub"
    , owners : "CMS.Models.Person.stubs"
    , modified_by : "CMS.Models.Person.stub"
    , object_people : "CMS.Models.ObjectPerson.stubs"
    , people : "CMS.Models.Person.stubs"
    , object_documents : "CMS.Models.ObjectDocument.stubs"
    , documents : "CMS.Models.Document.stubs"
    , related_sources : "CMS.Models.Relationship.stubs"
    , related_destinations : "CMS.Models.Relationship.stubs"
    , object_objectives : "CMS.Models.ObjectObjective.stubs"
    , objectives : "CMS.Models.Objective.stubs"
    , object_controls : "CMS.Models.ObjectControl.stubs"
    , controls : "CMS.Models.Control.stubs"
    , object_sections : "CMS.Models.ObjectSection.stubs"
    , sections : "CMS.Models.Section.stubs"
  }
  , tree_view_options : {
    show_view : GGRC.mustache_path + "/base_objects/tree.mustache"
    , footer_view : GGRC.mustache_path + "/base_objects/tree_footer.mustache"
    , child_options : [{
      model : null
      , find_params : {
        "destination_type" : "Process"
        , "source_type" : "Facility"
        , relationship_type_id : "facility_has_process"
      }
      , parent_find_param : "source_id"
      , draw_children : true
      , find_function : "findRelated"
      , related_side : "source"
      , create_link : true
    }, {
      model : null
      , find_params : {
        "destination_type" : "Facility"
        , "source_type" : "Facility"
        , relationship_type_id: "facility_relies_upon_facility"
      }
      , parent_find_param : "destination_id"
      , draw_children : true
      , start_expanded : false
      , find_function : "findRelatedSource"
      , related_side : "destination"
      , single_object : false
      , create_link : true
    }]}
  , links_to : {
    "System" : {}
    , "Process" : {}
    , "Program" : {}
    , "Product" : {}
    , "Facility" : {}
    , "OrgGroup" : {}
    , "Project" : {}
    , "DataAsset" : {}
    , "Market" : {}
    }
  , init : function() {
    var that = this
    this._super && this._super.apply(this, arguments);
    $(function(){
      that.tree_view_options.child_options[0].model = CMS.Models.Process;
    });
    this.tree_view_options.child_options[1].model = this;
    this.risk_tree_options.child_options[1] = can.extend(true, {}, this.tree_view_options.child_options[1]);
    this.risk_tree_options.child_options[1].create_link = false;

    this.validatePresenceOf("title");
  }
}, {});

can.Model.Cacheable("CMS.Models.Product", {
  root_object : "product"
  , root_collection : "products"
  , category : "business"
  , findAll : "GET /api/products"
  , findOne : "GET /api/products/{id}"
  , create : "POST /api/products"
  , update : "PUT /api/products/{id}"
  , destroy : "DELETE /api/products/{id}"
  , attributes : {
      contact : "CMS.Models.Person.stub"
    , owners : "CMS.Models.Person.stubs"
    , modified_by : "CMS.Models.Person.stub"
    , object_people : "CMS.Models.ObjectPerson.stubs"
    , people : "CMS.Models.Person.stubs"
    , object_documents : "CMS.Models.ObjectDocument.stubs"
    , documents : "CMS.Models.Document.stubs"
    , related_sources : "CMS.Models.Relationship.stubs"
    , related_destinations : "CMS.Models.Relationship.stubs"
    , object_objectives : "CMS.Models.ObjectObjective.stubs"
    , objectives : "CMS.Models.Objective.stubs"
    , object_controls : "CMS.Models.ObjectControl.stubs"
    , controls : "CMS.Models.Control.stubs"
    , object_sections : "CMS.Models.ObjectSection.stubs"
    , sections : "CMS.Models.Section.stubs"
    , kind : "CMS.Models.Option.stub"
  }
  , defaults : {
    kind : null
  }
  , tree_view_options : {
    show_view : GGRC.mustache_path + "/base_objects/tree.mustache"
    , footer_view : GGRC.mustache_path + "/base_objects/tree_footer.mustache"
    , child_options : [{
      model : null
      , find_params : {
        "destination_type" : "Process"
        , "source_type" : "Product"
        , relationship_type_id : "product_has_process"
      }
      , parent_find_param : "source_id"
      , draw_children : true
      , find_function : "findRelated"
      , related_side : "source"
      , create_link : true
    }, {
      model : null
      , find_params : {
        "destination_type" : "Product"
        , "source_type" : "Product"
        , relationship_type_id: "product_relies_upon_product"
      }
      , parent_find_param : "destination_id"
      , draw_children : true
      , start_expanded : false
      , find_function : "findRelatedSource"
      , related_side : "destination"
      , single_object : false
      , create_link : true
    }]}
  , links_to : {
    "System" : {}
    , "Process" : {}
    , "Program" : {}
    , "Product" : {}
    , "Facility" : {}
    , "OrgGroup" : {}
    , "Project" : {}
    , "DataAsset" : {}
    , "Product" : {}
    , "Market" : {}
    }
  , init : function() {
    var that = this
    this._super && this._super.apply(this, arguments);
    $(function(){
      that.tree_view_options.child_options[0].model = CMS.Models.Process;
    });
    this.tree_view_options.child_options[1].model = this;
    this.risk_tree_options.child_options[1] = can.extend(true, {}, this.tree_view_options.child_options[1]);
    this.risk_tree_options.child_options[1].create_link = false;

    this.validatePresenceOf("title");
  }
}, {
});

can.Model.Cacheable("CMS.Models.Option", {
  root_object : "option"
  , root_collection : "options"
  , cache_by_role: {}
  , for_role: function(role) {
      var self = this;

      if (!this.cache_by_role[role])
        this.cache_by_role[role] =
          this.findAll({ role: role }).then(function(options) {
            self.cache_by_role[role] = options;
            return options;
          });
      return $.when(this.cache_by_role[role]);
    }
}, {});

can.Model.Cacheable("CMS.Models.DataAsset", {
  root_object : "data_asset"
  , root_collection : "data_assets"
  , category : "business"
  , findAll : "GET /api/data_assets"
  , findOne : "GET /api/data_assets/{id}"
  , create : "POST /api/data_assets"
  , update : "PUT /api/data_assets/{id}"
  , destroy : "DELETE /api/data_assets/{id}"
  , attributes : {
      contact : "CMS.Models.Person.stub"
    , owners : "CMS.Models.Person.stubs"
    , modified_by : "CMS.Models.Person.stub"
    , object_people : "CMS.Models.ObjectPerson.stubs"
    , people : "CMS.Models.Person.stubs"
    , object_documents : "CMS.Models.ObjectDocument.stubs"
    , documents : "CMS.Models.Document.stubs"
    , related_sources : "CMS.Models.Relationship.stubs"
    , related_destinations : "CMS.Models.Relationship.stubs"
    , object_objectives : "CMS.Models.ObjectObjective.stubs"
    , objectives : "CMS.Models.Objective.stubs"
    , object_controls : "CMS.Models.ObjectControl.stubs"
    , controls : "CMS.Models.Control.stubs"
    , object_sections : "CMS.Models.ObjectSection.stubs"
    , sections : "CMS.Models.Section.stubs"
  }
  , tree_view_options : {
    show_view : GGRC.mustache_path + "/base_objects/tree.mustache"
    , footer_view : GGRC.mustache_path + "/base_objects/tree_footer.mustache"
    , child_options : [{
      model : null
      , find_params : {
        "destination_type" : "Process"
        , "source_type" : "DataAsset"
        , relationship_type_id : "data_asset_has_process"
      }
      , parent_find_param : "source_id"
      , draw_children : true
      , find_function : "findRelated"
      , related_side : "source"
      , create_link : true
    }, {
      model : null
      , find_params : {
        "destination_type" : "DataAsset"
        , "source_type" : "DataAsset"
        , relationship_type_id: "data_asset_relies_upon_data_asset"
      }
      , parent_find_param : "destination_id"
      , draw_children : true
      , start_expanded : false
      , find_function : "findRelatedSource"
      , related_side : "destination"
      , single_object : false
      , create_link : true
    }]}
  , links_to : {
    "System" : {}
    , "Process" : {}
    , "Program" : {}
    , "Product" : {}
    , "Facility" : {}
    , "OrgGroup" : {}
    , "Project" : {}
    , "DataAsset" : {}
    , "Market" : {}
    }
  , init : function() {
    var that = this;
    this._super && this._super.apply(this, arguments);
    $(function(){
      that.tree_view_options.child_options[0].model = CMS.Models.Process;
    });
    this.tree_view_options.child_options[1].model = this;
    this.risk_tree_options.child_options[1] = can.extend(true, {}, this.tree_view_options.child_options[1]);
    this.risk_tree_options.child_options[1].create_link = false;

    this.validatePresenceOf("title");
  }
}, {});

can.Model.Cacheable("CMS.Models.Market", {
  root_object : "market"
  , root_collection : "markets"
  , category : "business"
  , findAll : "GET /api/markets"
  , findOne : "GET /api/markets/{id}"
  , create : "POST /api/markets"
  , update : "PUT /api/markets/{id}"
  , destroy : "DELETE /api/markets/{id}"
  , attributes : {
      contact : "CMS.Models.Person.stub"
    , owners : "CMS.Models.Person.stubs"
    , modified_by : "CMS.Models.Person.stub"
    , object_people : "CMS.Models.ObjectPerson.stubs"
    , people : "CMS.Models.Person.stubs"
    , object_documents : "CMS.Models.ObjectDocument.stubs"
    , documents : "CMS.Models.Document.stubs"
    , related_sources : "CMS.Models.Relationship.stubs"
    , related_destinations : "CMS.Models.Relationship.stubs"
    , object_objectives : "CMS.Models.ObjectObjective.stubs"
    , objectives : "CMS.Models.Objective.stubs"
    , object_controls : "CMS.Models.ObjectControl.stubs"
    , controls : "CMS.Models.Control.stubs"
    , object_sections : "CMS.Models.ObjectSection.stubs"
    , sections : "CMS.Models.Section.stubs"
  }
  , tree_view_options : {
    show_view : GGRC.mustache_path + "/base_objects/tree.mustache"
    , footer_view : GGRC.mustache_path + "/base_objects/tree_footer.mustache"
    , child_options : [{
      model : null
      , find_params : {
        "destination_type" : "Process"
        , "source_type" : "Market"
        , relationship_type_id : "market_has_process"
      }
      , parent_find_param : "source_id"
      , draw_children : true
      , find_function : "findRelated"
      , related_side : "source"
      , create_link : true
    }]}
  , links_to : {
    "System" : {}
    , "Process" : {}
    , "Program" : {}
    , "Product" : {}
    , "Facility" : {}
    , "OrgGroup" : {}
    , "Project" : {}
    , "DataAsset" : {}
    , "Market" : {}
    }
  , init : function() {
    var that = this;
    this._super && this._super.apply(this, arguments);
    this.risk_tree_options.child_options.splice(1, 1);
    $(function(){
      that.tree_view_options.child_options[0].model = CMS.Models.Process;
    });

    this.validatePresenceOf("title");
  }
}, {});

can.Model.Cacheable("CMS.Models.RiskyAttribute", {
  root_object : "risky_attribute"
  , root_collection : "risky_attributes"
  , category : "risk"
  , findAll : "GET /api/risky_attributes"
  , findOne : "GET /api/risky_attributes/{id}"
  , create : "POST /api/risky_attributes"
  , update : "PUT /api/risky_attributes/{id}"
  , destroy : "DELETE /api/risky_attributes/{id}"
  , links_to : ["Risk"]
  , init : function() {
    this.validatePresenceOf("title");
    this._super.apply(this, arguments);
  }
}, {});

can.Model.Cacheable("CMS.Models.Risk", {
  root_object : "risk"
  , root_collection : "risks"
  , category : "risk"
  , findAll : function(params) {
    var root_object =  this.root_object
    , root_collection = this.root_collection;
    return $.ajax({
      url : "/api/risks"
      , type : "get"
      , data : params
      , dataType : "json"
    }).then(function(risks) {
      if(risks[root_collection + "_collection"]) {
        risks = risks[root_collection + "_collection"];
      }
      if(risks[root_collection]) {
        risks = risks[root_collection];
      }

      can.each(risks, function(r) {
        if(r[root_object]) {
          r = r[root_object];
        }
        if(r.hasOwnProperty("trigger")) {
          r.risk_trigger = r.trigger;
          delete r.trigger;
        }
      });
      return risks;
    });
  }
  , update : "PUT /api/risks/{id}"
  , destroy : "DELETE /api/risks/{id}"
  , create : function(params) {
    params.trigger = params.risk_trigger;
    return $.ajax({
      type : "POST"
      , url : "/api/risks"
      , data : params
      , dataType : "json"
    });
  }
  , attributes : {
      contact : "CMS.Models.Person.stub"
    , modified_by : "CMS.Models.Person.stub"
    , object_people : "CMS.Models.ObjectPerson.stubs"
    , people : "CMS.Models.Person.stubs"
    , object_documents : "CMS.Models.ObjectDocument.stubs"
    , documents : "CMS.Models.Document.stubs"
    , related_sources : "CMS.Models.Relationship.stubs"
    , related_destinations : "CMS.Models.Relationship.stubs"
    , object_objectives : "CMS.Models.ObjectObjective.stubs"
    , objectives : "CMS.Models.Objective.stubs"
    , object_controls : "CMS.Models.ObjectControl.stubs"
    , controls : "CMS.Models.Control.stubs"
    , object_sections : "CMS.Models.ObjectSection.stubs"
    , sections : "CMS.Models.Section.stubs"
  }
  , risk_tree_options : { show_view : GGRC.mustache_path + "/risks/tree.mustache", child_options : [], draw_children : false}
  , tree_view_options : {
    show_view : GGRC.mustache_path + "/risks/tree.mustache"
    , child_options : [{
      model : null
      , property : "controls"
      , create_link : true
      , draw_children : false
      , start_expanded : false
    }, {
      model : CMS.Models.RiskyAttribute
      , property : "risky_attributes"
      , draw_children : false
      , start_expanded : false
      , create_link : true
    }]}
  , links_to : {
    "System" : {}
    , "Process" : {}
    , "Product" : {}
    , "Facility" : {}
    , "OrgGroup" : {}
    , "Project" : {}
    , "DataAsset" : {}
    , "Market" : {}
    , "RiskyAttribute" : "RiskRiskyAttribute"
    }
  , init : function() {
    var that = this;
    this._super && this._super.apply(this, arguments);
    $(function() {
      that.tree_view_options.child_options[0].model = CMS.Models.Control;
    });

    this.validatePresenceOf("title");
  }
}, {});

can.Model.Cacheable("CMS.Models.Objective", {
  root_object : "objective"
  , root_collection : "objectives"
  , category : "objectives"
  , title_singular : "Objective"
  , title_plural : "Objectives"
  , findAll : "GET /api/objectives"
  , findOne : "GET /api/objectives/{id}"
  , create : "POST /api/objectives"
  , update : "PUT /api/objectives/{id}"
  , destroy : "DELETE /api/objectives/{id}"
  , links_to : {
      "Section" : "SectionObjective"
  }
  , attributes : {
      contact : "CMS.Models.Person.stub"
    , owners : "CMS.Models.Person.stubs"
    , modified_by : "CMS.Models.Person.stub"
    , section_objectives : "CMS.Models.SectionObjective.stubs"
    , sections : "CMS.Models.Section.stubs"
    , objective_controls : "CMS.Models.ObjectiveControl.stubs"
    , controls : "CMS.Models.Control.stubs"
    , object_objectives : "CMS.Models.ObjectObjective.stubs"
    //, people : "CMS.Models.Person.stubs"
    //, documents : "CMS.Models.Document.stubs"
    , object_people : "CMS.Models.ObjectPerson.stubs"
    , object_documents : "CMS.Models.ObjectDocument.stubs"
    , related_sources : "CMS.Models.Relationship.stubs"
    , related_destinations : "CMS.Models.Relationship.stubs"
    , objective_objects : "CMS.Models.ObjectObjective.stubs"
  }

  , defaults : {
  }

  , tree_view_options : {
      show_view : GGRC.mustache_path + "/objectives/tree.mustache"
    , footer_view : GGRC.mustache_path + "/objectives/tree_footer.mustache"
    , create_link : true
    //, draw_children : true
    , start_expanded : false
    , child_options : [{
        model : can.Model.Cacheable
      , mapping : "related_and_able_objects"
      , footer_view : GGRC.mustache_path + "/base_objects/tree_footer.mustache"
      , title_plural : "Business Objects"
      , draw_children : false
    }]
  }

  , init : function() {
    this.validatePresenceOf("title");
    this._super.apply(this, arguments);
  }
}, {
});

can.Model.Cacheable("CMS.Models.Help", {
  root_object : "help"
  , root_collection : "helps"
  , findAll : "GET /api/help"
  , findOne : "GET /api/help/{id}"
  , update : "PUT /api/help/{id}"
  , destroy : "DELETE /api/help/{id}"
  , create : "POST /api/help"
}, {});

can.Model.Cacheable("CMS.Models.Event", {
  root_object : "event"
  , root_collection : "events"
  , findAll : "GET /api/events?__include=revisions,modified_by"
  , list_view_options : { find_function : "findPage" }
}, {});

can.Model.Cacheable("CMS.Models.Role", {
  root_object : "role"
  , root_collection : "roles"
  , findAll : "GET /api/roles"
  , findOne : "GET /api/roles/{id}"
  , update : "PUT /api/roles/{id}"
  , destroy : "DELETE /api/roles/{id}"
  , create : "POST /api/roles"
  , scopes : [
        "Private Program"
      , "System"
    ]
  , defaults : {
      permissions: {
          read: []
        , update: []
        , create: []
        , "delete": []
      }
    }
}, {

  allowed : function(operation, object_or_class) {
    var cls = typeof object_or_class === "function" ? object_or_class : object_or_class.constructor;
    return !!~can.inArray(cls.model_singular, this.permissions[operation]);
  }

  , not_system_role : function() {
    return this.attr('scope') !== "System";
  }

  , permission_summary : function() {
    if (this.name == "ProgramOwner") return "Owner";
    if (this.name == "ProgramEditor") return "Can Edit";
    if (this.name == "ProgramReader") return "View Only";
    return this.name;
  }

});

can.Model.Cacheable("CMS.Models.Audit", {
  root_object : "audit"
  , root_collection : "audits"
  , category : "programs"
  , findOne : "GET /api/audits/{id}"
  , update : "PUT /api/audits/{id}"
  , destroy : "DELETE /api/audits/{id}"
  , create : "POST /api/audits"
  , attributes : {
    program: "CMS.Models.Program.stub"
    , requests : "CMS.Models.Request.stubs"
    , modified_by : "CMS.Models.Person.stub"
    , start_date : "date"
    , end_date : "date"
    , report_start_date : "date"
    , report_end_date : "date"
    , object_people : "CMS.Models.ObjectPerson.stubs"
    , people : "CMS.Models.Person.stubs"
    , contact : "CMS.Models.Person.stub"
    , audit_firm : "CMS.Models.OrgGroup.stub"
  }
  , defaults : {
    status : "Draft"
  }
  , tree_view_options : {
    draw_children : true
    , child_options : [{
      model : "Request"
      , mapping: "requests"
      , allow_creating : true
      , parent_find_param : "audit.id"
    },
    {
      model : "Request"
      , mapping: "related_owned_requests"
      , allow_creating : true
      , parent_find_param : "audit.id"
    },
    {
      model : "Response"
      , mapping: "related_owned_responses"
      , allow_creating : false
      , parent_find_param : "audit.id"
    },
    {
      model : "Request"
      , mapping: "related_mapped_requests"
      , allow_creating : false
      , parent_find_param : "audit.id"
    },
    {
      model : "Response"
      , mapping: "related_mapped_responses"
      , allow_creating : false
      , parent_find_param : "audit.id"
    }]
  }
  , init : function() {
    this._super && this._super.apply(this, arguments);
    this.validatePresenceOf("program");
    this.validatePresenceOf("contact");
    this.validatePresenceOf("title");
    this.validate(["_transient.audit_firm", "audit_firm"], function(newVal, prop) {
      var audit_firm = this.attr("audit_firm");
      var audit_firm_text = this.attr("_transient.audit_firm");
      if(!audit_firm && audit_firm_text
        || (audit_firm_text != null && audit_firm != null && audit_firm_text !== audit_firm.reify().title)) {
        return "No valid org group selected for firm";
      }
    });
    // Preload auditor role:
    CMS.Models.Role.findAll({name__in: "Auditor"});
  }
}, {
  save : function() {
<<<<<<< HEAD
    
    var that = this, isNew = that.isNew();
    this.saveDeferreds = {
        objectives: $.Deferred()
        , auditFolder: $.Deferred()
        , linkFolders: $.Deferred()
        , auditPermissions: $.Deferred()
    }
    
=======

    // Make sure the context is always set to the parent program
    if(!this.context.id){
      this.context = this.program.reify().context;
    }
>>>>>>> 1fa7c180
    return this._super.apply(this, arguments).then(function(instance) {
      return that._save_auditor(instance);
    }).then(function(instance){
      if(!isNew){
        return instance;
      }
      return $.when.apply(instance, can.map(that.saveDeferreds, function(d){
        return d;
      }));
    });
  }
  , _save_auditor : function(instance){

    var no_change = false
      , auditor_role
      ;

    Permission.refresh(); //Creating an audit creates new contexts.  Make sure they're reflected client-side
    
    if(typeof instance.auditor === 'undefined'){
      return instance;
    }
    // Find the Auditor user role
    return CMS.Models.Role.findAll({name__in: "Auditor"}).then(function(roles){
      if(roles.length === 0) {
        console.warn("No Auditor role");
        return new $.Deferred().reject();
      }
      auditor_role = roles[0];
      
      return CMS.Models.UserRole.findAll({
        context_id__in: instance.context.id,
        role_id__in: auditor_role.id
      });
    }).then(function(auditor_roles){
      return $.when(
        can.map(auditor_roles, function(role){
          if(typeof instance.auditor !== "undefined" &&
              instance.auditor != null &&
              role.person.id === instance.auditor.id) {
            // Auditor hasn't changed
            no_change = true;
            return $.when();
          }
          return role.refresh().then(function(role){role.destroy();});
      }));
    }).then(function(){
      if(!instance.auditor || no_change){
        return $.when();
      }
      return $.when(new CMS.Models.UserRole({
        context : instance.context,
        role : auditor_role,
        person : instance.auditor
      }).save());
    }).then(function(){
      return instance;
    });
  }, findAuditors : function(){
    var loader = this.get_binding('authorizations');
    
    return $.map(loader.list, function(binding) {
      var role = binding.instance.role.reify();
      if (role.attr('name') === 'Auditor') {
        return {
          person: binding.instance.person.reify()
          , binding: binding.instance
        }
      }
    });
  } 
});

can.Model.Cacheable("CMS.Models.Request", {
  root_object : "request"
  , root_collection : "requests"
  , create : "POST /api/requests"
  , update : "PUT /api/requests/{id}"
  , destroy : "DELETE /api/requests/{id}"
  , attributes : {
    audit : "CMS.Models.Audit.stub"
    , responses : "CMS.Models.Response.stubs"
    , assignee : "CMS.Models.Person.stub"
    , requestor : "CMS.Models.Person.stub"
    , objective : "CMS.Models.Objective.stub"
    , requested_on : "date"
    , due_on : "date"
  }
  , defaults : {
    status : "Draft"
    , requested_on : new Date()
    , due_on : null
    , requestor : GGRC.current_user
  }
  , tree_view_options : {
    show_view : GGRC.mustache_path + "/requests/tree.mustache"
    , header_view : GGRC.mustache_path + "/requests/filters.mustache"
    , footer_view : GGRC.mustache_path + "/requests/tree_footer.mustache"
    , draw_children : true
    , child_options : [{
      model : "Response"
      , mapping : "responses"
      , allow_creating : true
    }]
  }
  , init : function() {
    this._super.apply(this, arguments);
    this.validatePresenceOf("due_on");
    this.validatePresenceOf("assignee");
    if(this === CMS.Models.Request) {
      this.bind("created", function(ev, instance) {
        if(instance.constructor === CMS.Models.Request) {
          instance.audit.reify().refresh();
        }
      });
    }
  }
}, {
  init : function() {
    this._super && this._super.apply(this, arguments);
    function setAssigneeFromAudit() {
      if(!this.selfLink && !this.assignee && this.audit) {
        this.attr("assignee", this.audit.reify().contact || {id : null});
      }
    }
    setAssigneeFromAudit.call(this);

    this.bind("audit", setAssigneeFromAudit);
    this.attr("response_model_class", can.compute(function() {
      return can.capitalize(this.attr("request_type")
          .replace(/ [a-z]/g, function(a) { return a.slice(1).toUpperCase(); }))
        + "Response";
    }, this));
  }
});

Task = can.Model.extend({
  root_object : "task"
  , root_collection : "tasks"
  , findAll : "GET /api/tasks"
  , findOne : "GET /api/tasks/{id}"
  , update : "PUT /api/tasks/{id}"
  , destroy : "DELETE /api/tasks/{id}"
  , create : "POST /api/tasks"
  , scopes : []
  , defaults : {}
}, {});

CMS.Models.get_instance = function(object_type, object_id, params_or_object) {
  var model, params = {}, instance = null;

  if(typeof object_type === "object") {
    //assume we only passed in params_or_object
    params_or_object = object_type;
    if (!params_or_object)
      return null;
    object_type =
      (params_or_object.constructor && params_or_object.constructor.shortName)
      || (!params_or_object.selfLink && params_or_object.type)
      || can.map(
          window.cms_singularize(
            /^\/api\/(\w+)\//.exec(params_or_object.selfLink || params_or_object.href)[1]
          ).split("_")
          , can.capitalize
        ).join("");
    object_id = params_or_object.id;
  }

  model = CMS.Models[object_type];

  if (!model)
    return null;

  if (!object_id)
    return null;

  if (!!params_or_object) {
    if ($.isFunction(params_or_object.serialize))
      $.extend(params, params_or_object.serialize());
    else
      $.extend(params, params_or_object || {});
  }

  instance = model.findInCacheById(object_id);
  if (!instance) {
    if (params.selfLink) {
      params.id = object_id;
      instance = new model(params);
    } else
      instance = new model({
          id: object_id
        , href: (params_or_object || {}).href
        });
  }
  return instance;
};

CMS.Models.get_stub = function(object) {
  return CMS.Models.get_instance(object).stub();
}

CMS.Models.get_stubs = function(objects) {
  return CMS.Models.get_instances(objects).stubs();
};

CMS.Models.get_instances = function(objects) {
  var i, instances = []
  if (!objects)
    return [];
  for (i=0; i<objects.length; i++) {
    instances[i] = CMS.Models.get_instance(objects[i]);
  }
  return instances;
  //return can.map(instances, CMS.Models.get_instance);
};

CMS.Models.get_link_type = function(instance, attr) {
  var type
    , model
    ;

  type = instance[attr + "_type"];
  if (!type) {
    model = instance[attr] && instance[attr].constructor;
    if (model)
      type = model.shortName;
    else if (instance[attr])
      type = instance[attr].type;
  }
  return type;
};

})(this.can);<|MERGE_RESOLUTION|>--- conflicted
+++ resolved
@@ -1102,7 +1102,6 @@
   }
 }, {
   save : function() {
-<<<<<<< HEAD
     
     var that = this, isNew = that.isNew();
     this.saveDeferreds = {
@@ -1111,14 +1110,11 @@
         , linkFolders: $.Deferred()
         , auditPermissions: $.Deferred()
     }
-    
-=======
-
     // Make sure the context is always set to the parent program
     if(!this.context.id){
       this.context = this.program.reify().context;
     }
->>>>>>> 1fa7c180
+    
     return this._super.apply(this, arguments).then(function(instance) {
       return that._save_auditor(instance);
     }).then(function(instance){
