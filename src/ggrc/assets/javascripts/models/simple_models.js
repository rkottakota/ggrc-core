--- conflicted
+++ resolved
@@ -613,8 +613,6 @@
   }
 }, {});
 
-<<<<<<< HEAD
-=======
 can.Model.Cacheable("CMS.Models.Objective", {
   root_object : "objective"
   , root_collection : "objectives"
@@ -626,135 +624,6 @@
   }
 }, {});
 
-can.Model.Cacheable("CMS.Models.ObjectiveControl", {
-    root_object : "objective_control"
-    , root_collection : "objective_controls"
-    , findAll: "GET /api/objective_controls"
-    , create: "POST /api/objective_controls"
-    , destroy : "DELETE /api/objective_controls/{id}"
-}, {
-    init : function() {
-        var _super = this._super;
-        function reinit() {
-            var that = this;
-
-            typeof _super === "function" && _super.call(this);
-            this.attr("objective", CMS.Models.get_instance(
-              "Objective",
-              this.objective_id || (this.objective && this.objective.id)));
-            this.attr("control", CMS.Models.get_instance(
-              "Control",
-              this.control_id || (this.control && this.control.id)));
-
-            this.each(function(value, name) {
-              if (value === null)
-              that.removeAttr(name);
-            });
-        }
-
-        this.bind("created", can.proxy(reinit, this));
-
-        reinit.call(this);
-    }
-});
-
-can.Model.Cacheable("CMS.Models.SectionObjective", {
-    root_object : "section_objective"
-    , root_collection : "section_objectives"
-    , findAll: "GET /api/section_objectives"
-    , create: "POST /api/section_objectives"
-    , destroy : "DELETE /api/section_objectives/{id}"
-}, {
-    init : function() {
-        var _super = this._super;
-        function reinit() {
-            var that = this;
-
-            typeof _super === "function" && _super.call(this);
-            this.attr("section", CMS.Models.get_instance(
-              "Section",
-              this.section_id || (this.section && this.section.id)));
-            this.attr("objective", CMS.Models.get_instance(
-              "Objective",
-              this.objective_id || (this.objective && this.objective.id)));
-
-            this.each(function(value, name) {
-              if (value === null)
-              that.removeAttr(name);
-            });
-        }
-
-        this.bind("created", can.proxy(reinit, this));
-
-        reinit.call(this);
-    }
-});
-
-can.Model.Cacheable("CMS.Models.SystemControl", {
-    root_object : "system_control"
-    , root_collection : "system_controls"
-    , findAll: "GET /api/system_controls"
-    , create: "POST /api/system_controls"
-    , destroy : "DELETE /api/system_controls/{id}"
-}, {
-    init : function() {
-        var _super = this._super;
-        function reinit() {
-            var that = this;
-
-            typeof _super === "function" && _super.call(this);
-            this.attr("system", CMS.Models.get_instance(
-              "System",
-              this.system_id || (this.system && this.system.id)));
-            this.attr("control", CMS.Models.get_instance(
-              "Control",
-              this.control_id || (this.control && this.control.id)));
-
-            this.each(function(value, name) {
-              if (value === null)
-              that.removeAttr(name);
-            });
-        }
-
-        this.bind("created", can.proxy(reinit, this));
-
-        reinit.call(this);
-    }
-});
-
-can.Model.Cacheable("CMS.Models.SystemSystem", {
-    root_object : "system_system"
-    , root_collection : "system_systems"
-    , findAll: "GET /api/system_systems"
-    , create: "POST /api/system_systems"
-    , destroy : "DELETE /api/system_systems/{id}"
-}, {
-    init : function() {
-        var _super = this._super;
-        function reinit() {
-            var that = this;
-
-            typeof _super === "function" && _super.call(this);
-            this.attr("parent", CMS.Models.get_instance(
-              "System",
-              this.parent_id || (this.parent && this.parent.id)));
-            this.attr("child", CMS.Models.get_instance(
-              "System",
-              this.child_id || (this.child && this.child.id)));
-
-            this.each(function(value, name) {
-              if (value === null)
-              that.removeAttr(name);
-            });
-        }
-
-        this.bind("created", can.proxy(reinit, this));
-
-        reinit.call(this);
-    }
-});
-
->>>>>>> 6eaea243
 can.Model.Cacheable("CMS.Models.Help", {
   root_object : "help"
   , root_collection : "helps"
