/*!
    Copyright (C) 2016 Google Inc.
    Licensed under http://www.apache.org/licenses/LICENSE-2.0 <see LICENSE file>
*/

(function ($) {
  'use strict';

  /* MODAL_FORM PUBLIC CLASS DEFINITION
   * =============================== */

  var ModalForm = function (element, options, trigger) {
    this.options = options;
    this.$element = $(element);
    this.$trigger = $(trigger);

    this.init();
  };

  /* NOTE: MODAL_FORM EXTENDS BOOTSTRAP-MODAL.js
   * ========================================== */

  ModalForm.prototype = new $.fn.modal.Constructor(null, {remote: false});

  $.extend(ModalForm.prototype, {

    init: function () {
      this.$element
        .on('preload', function () {
          this.is_form_dirty(true);
          this.control = this.$element.control();
          if (this.control.options && this.control.options.instance) {
            this.instance = this.control.options.instance;
            this.instance.backup();
          }
        }.bind(this))
        .on('keypress', 'form', $.proxy(this.keypress_submit, this))
        .on('keyup', 'form', $.proxy(this.keyup_escape, this))
        .on('click.modal-form.close', '[data-dismiss="modal"]', $.proxy(this.hide, this))
        .on('click.modal-form.reset', 'input[type=reset], [data-dismiss="modal-reset"]', $.proxy(this.reset, this))
        .on('click.modal-form.submit', 'input[type=submit], [data-toggle="modal-submit"]', $.proxy(this.submit, this))
        .on('shown.modal-form', $.proxy(this.focus_first_input, this))
        .on('loaded.modal-form', $.proxy(this.focus_first_input, this))
        .on('loaded.modal-form', function (ev) {
          $('a[data-wysihtml5-command], a[data-wysihtml5-action]', ev.target).attr('tabindex', '-1');
          $(this).trigger('shown'); // this will reposition the modal stack
        })
        .on('delete-object', $.proxy(this.delete_object, this))
        .draggable({handle: '.modal-header'});
    },

    doNothing: function (e) {
      e.stopImmediatePropagation();
      e.stopPropagation();
      e.preventDefault();
    },
    delete_object: function (e, data, xhr) {
        // If this modal is contained within another modal, pass the event onward
      var $trigger_modal = this.$trigger.closest('.modal');
      var delete_target;

      if ($trigger_modal.length > 0) {
        $trigger_modal.trigger('delete-object', [data, xhr]);
      } else {
        delete_target = this.$trigger.data('delete-target');
        if (delete_target === 'refresh') {
            // Refresh the page
          GGRC.navigate(window.location.href.replace(/#.*/, ''));
        } else if (xhr && xhr.getResponseHeader('location')) {
            // Otherwise redirect if possible
          GGRC.navigate(xhr.getResponseHeader('location'));
        } else {
            // Otherwise refresh the page
          GGRC.navigate(window.location.href.replace(/#.*/, ''));
        }
      }
    },
    $form: function () {
      return this.$element.find('form').first();
    },

    is_form_dirty: function (cache_values) {
      var that = this;
      var cache = {};
      var dirty = false;

      // Generate a hash of the form values
      can.each(this.$form().serializeArray(), function (field) {
        var val;
        if (cache[field.name]) {
          val = cache[field.name] + ',' + field.value;
        } else {
          val = field.value;
        }
        cache[field.name] = val;
      });

      if (cache_values || !this._cached_values) {
        // Cache the initial form values as requested
        this._cached_values = cache;
      } else {
        // Otherwise compute a diff to determine whether the form is dirty
        can.each(cache, function (value, key) {
          if (!dirty) {
            dirty = (value !== that._cached_values[key] &&
              (!!value || that._cached_values[key] !== undefined));
          }
        });
      }

      return dirty;
    },

    submit: function (e) {
      var $form = this.$form();
      var that = this;

      if (!$form.data('submitpending')) {
        $('[data-toggle=modal-submit]', $form)
            .each(function () {
              $(this).data('origText', $(this).text());
            })
            .addClass('disabled pending-ajax')
            .attr('disabled', true);

        $form.data('submitpending', true)
          .one('ajax:beforeSend', function (ev, _xhr) {
            that.xhr = _xhr;
          })
          .submit();
      }
      if (e.type === 'click') {
        e.preventDefault();
      }
    },

    keypress_submit: function (e) {
      if (e.which === 13 && !$(e.target).is('textarea')) {
        if (!e.isDefaultPrevented()) {
          e.preventDefault();
          this.$form().submit();
        }
      }
    },

    keyup_escape: function (e) {
      if ($(document.activeElement).is('select, [data-toggle=datepicker]') && e.which === 27) {
        this.$element.attr('tabindex', -1).focus();
        e.stopPropagation();
      }
    },

<<<<<<< HEAD
    reset: function (e) {
      var form = this.$form()[0];
      if (form) {
        form.reset();
      }
      this.hide(e);
    },

    hide: function (e) {
      var control = this.control;
      var options = control && control.options;
      var instance = this.instance;
      var pending;
      var hasPending;
      var changedInstance;

      // If the hide was initiated by the backdrop, check for dirty form data before continuing
      if (e && $(e.target).is('.modal-backdrop')) {
        if ($(e.target).is('.disabled')) {
            // In the case of a disabled modal backdrop, treat it like any other disabled data-dismiss,
            //  i.e. do nothing.
          e.stopPropagation();
          return;
        }
        if (instance) {
          changedInstance = instance.isDirty();
          hasPending = GGRC.Utils.hasPending(instance);
        }
        if (this.is_form_dirty() || changedInstance || hasPending) {
            // Confirm that the user wants to lose the data prior to hiding
          GGRC.Controllers.Modals.confirm({
            modal_title: 'Discard Changes',
            modal_description: 'Are you sure that you want to discard your changes?',
            modal_confirm: 'Discard',
            instance: instance,
            model: options.model,
            skip_refresh: true
          }, function () {
            can.trigger(instance, 'modal:dismiss');
            this.$element
              .find("[data-dismiss='modal'], [data-dismiss='modal-reset']")
              .trigger('click');
            this.hide();
          }.bind(this));
          return;
        }
=======
  , hide: function (e) {
    var that = this;
    var control = this.$element.control();
    var options = control && control.options;

    // If the hide was initiated by the backdrop, check for dirty form data
    // before continuing
    if (e && $(e.target).is('.modal-backdrop')) {
      if ($(e.target).is('.disabled')) {
        // In the case of a disabled modal backdrop, treat it like any other disabled data-dismiss,
        //  i.e. do nothing.
        e.stopPropagation();
        return;
      }
      if (this.is_form_dirty()) {
        // Confirm that the user wants to lose the data prior to hiding
        GGRC.Controllers.Modals.confirm({
          modal_title: 'Discard Changes',
          modal_description:
            'Are you sure that you want to discard your changes?',
          modal_confirm: 'Discard',
          instance: options.instance,
          model: options.model,
          skip_refresh: true
        }, function () {
          can.trigger(options.instance, 'modal:dismiss');
          that.$element.find(
            "[data-dismiss='modal'], [data-dismiss='modal-reset']"
          ).trigger('click');
          that.hide();
        });
        return;
>>>>>>> 90f7e261
      }

<<<<<<< HEAD
      // Hide the modal like normal
      if (instance) {
        pending = instance.attr('_pending_joins');
        if (pending && pending.length) {
          instance.attr('_pending_joins', []);
        }
        can.trigger(instance, 'modal:dismiss');
      }
      $.fn.modal.Constructor.prototype.hide.apply(this, [e]);
      this.$element.off('modal_form');
    },

    focus_first_input: function (ev) {
      var that = this;
      setTimeout(function () {
        var $first_input;
        $first_input = that.$element.find('*[autofocus]');
        if (!$first_input.length) {
          $first_input = that.$element
              .find('input[type="text"], input[type="checkbox"], select, textarea')
              .not('[placeholder*=autofill], label:contains(autofill) + *, [disabled]')
              .first();
        }
        if ($first_input.length && (!ev || that.$element.is(ev.target))) {
          $first_input.get(0).focus();
        }
      }, 100);
    }
=======
    // Hide the modal like normal
    if (options && options.instance) {
      can.trigger(options.instance, 'modal:dismiss');
    }
    $.fn.modal.Constructor.prototype.hide.apply(this, [e]);
    this.$element.off('modal_form');
  }

  , focus_first_input: function (ev) {
    var that = this;
    setTimeout(function () {
      var $first_input;
      $first_input = that.$element.find('*[autofocus]');
      if ($first_input.length == 0) {
        $first_input = that.$element
            .find('input[type="text"], input[type="checkbox"], select, textarea')
            .not('[placeholder*=autofill], label:contains(autofill) + *, [disabled]')
            .first();
      }
      if ($first_input.length > 0 && (!ev || that.$element.is(ev.target))) {
        $first_input.get(0).focus();
      }
    }, 100);
  }
>>>>>>> 90f7e261
  });

  $.fn.modal_form = function (option, trigger, params) {
    return this.each(function () {
      var $this = $(this);
      var data = $this.data('modal_form');
      var options = $.extend({}, $.fn.modal_form.defaults,
        $this.data(), typeof option === 'object' && option);

      if (!data) {
        $this.data('modal_form', (data = new ModalForm(this, options, trigger)));
      }
      if (typeof option === 'string') {
        data[option]();
      } else if (options.show) {
        data.show();
      }
    });
  };

  $.fn.modal_form.Constructor = ModalForm;
  $.fn.modal_form.defaults = $.extend({}, $.fn.modal.defaults, {
  });

  /* MODAL-FORM DATA-API
   * =================== */

  $(function () {
    $('body').on('click.modal-form.data-api', '[data-toggle="modal-form"]', function (e) {
      var $this = $(this);
      var href;
      var $target = $($this.attr('data-target') || (href = $this.attr('href')) && href.replace(/.*(?=#[^\s]+$)/, '')); // strip for ie7
      var option = $target.data('modal-form') ? 'toggle' : $.extend({}, $target.data(), $this.data());

      e.preventDefault();
      $target.modal_form(option);
    });
  });

  // Default flash handler
  $(function () {
    // Default form complete handler
    $('body').on('ajax:complete', function (e, xhr, status) {
      var data = null;
      var modal_form;
      var flash_types;
      var type_i;
      var message;
      var flash;

      try {
        data = JSON.parse(xhr.responseText);
      } catch (exc) {
        // console.debug('exc', exc);
      }

      if (!e.stopRedirect) {
        // Maybe handle AJAX/JSON redirect or refresh
        if (xhr.status === 278) {
          // Handle 278 redirect (AJAX redirect)
          GGRC.navigate(xhr.getResponseHeader('location'));
        } else if (xhr.status === 279) {
          // Handle 279 page refresh
          GGRC.navigate(window.location.href.replace(/#.*/, ''));
        } else {
          modal_form = $('.modal:visible:last').data('modal_form');
          if (modal_form && xhr === modal_form.xhr) {
            delete modal_form.xhr;
            $('[data-toggle=modal-submit]', modal_form.$element)
            .removeAttr('disabled')
            .removeClass('disabled pending-ajax')
            .each(function () {
              $(this).text($(this).data('origText'));
            });
            $('form', modal_form.$element).data('submitpending', false);
          }
        }
      }

      if (data) {
        // Parse and dispatch JSON object
        $(e.target).trigger('ajax:json', [data, xhr]);
      } else if (xhr.responseText) {
        // Dispatch as html, if there is html to dispatch.  (no result should not blank out forms)
        $(e.target).trigger('ajax:html', [xhr.responseText, xhr]);
      }

      if (!e.stopFlash) {
        // Maybe handle AJAX flash messages
        flash_types = ['error', 'alert', 'notice', 'warning'];

        for (type_i in flash_types) {
          if (!flash_types.hasOwnProperty(type_i)) {
            continue;
          }
          message = xhr.getResponseHeader('x-flash-' + flash_types[type_i]);
          message = JSON.parse(message);
          if (message) {
            if (!flash) {
              flash = {};
            }
            flash[flash_types[type_i]] = message;
          }
        }
        if (flash) {
          $(document.body).trigger('ajax:flash', flash);
        }
      }
    });

    $('body').on('ajax:flash', function (e, flash, redirectLink) {
      var $target;
      var $flashHolder;
      var type;
      var message;
      var messageI;
      var flashClass;
      var addLink;
      var $link;
      var flashClassMappings = {
        notice: 'success',
        Running: 'progress',
        Pending: 'progress'
      };
      var $html;
      var gotMessage = _.some(_.values(flash), function (msg) {
        return !!msg;
      });

      if (!gotMessage) {
        // sometimes ajax:flash is triggered with bad data
        return;
      }

      // Find or create the flash-message holder
      $target = $(e.target);
      if ($target.has('.modal-body').length < 1) {
        $target = $('body');
      }
      $flashHolder = $target.find('.flash');

      if ($flashHolder.length === 0) {
        $flashHolder = $('<div class="flash"></div>');
        $target.find('.modal-body').prepend($flashHolder);
      } else {
        $flashHolder.empty();
      }

      for (type in flash) {
        if (flash[type]) {
          if (_.isString(flash[type])) {
            flash[type] = [flash[type]];
          }

          flashClass = flashClassMappings[type] || type;

          $html = $('<div></div>');
          $html.addClass('alert').addClass('alert-' + flashClass);
          if (flashClass !== 'progress') {
            $html.addClass('alert-autohide');
          }
          $html.append('<a href="#" class="close" data-dismiss="alert">x</a>');

          for (messageI in flash[type]) {
            if (!flash[type].hasOwnProperty(messageI)) {
              continue;
            }
            message = flash[type][messageI];
            // Skip error codes. To force display use String(...) when
            // triggering the flash.
            if (_.isString(message)) {
              addLink = message.indexOf('{reload_link}') > -1;
              message = message.replace('{reload_link}', '');
              $html.append($('<span></span>').text(message));
              if (addLink) {
                $html.removeClass('alert-autohide');
                $link = $('<a href="javascript://">Show results</a>');
                $link.on('click', function () {
                  if (redirectLink) {
                    $('html').addClass('no-js');
                    window.location.href = redirectLink;
                  }
                  window.location.reload();
                });
                $html.append($link);
              }
            }
          }
          $flashHolder.append($html);
        }
      }
    });

    $('body').on('ajax:html', '.modal > form', function (e, html, xhr) {
      var sel = "script[type='text/javascript'], script[language='javascript'], script:not([type])";
      var $frag = $(html);
      $frag.filter(sel).add($frag.find(sel)).each(function () {
        $(this).remove();
        setTimeout($(this).html(), 10);
      });
      $(this).find('.modal-body').html($frag);
    });
  });
})(window.jQuery);<|MERGE_RESOLUTION|>--- conflicted
+++ resolved
@@ -150,7 +150,6 @@
       }
     },
 
-<<<<<<< HEAD
     reset: function (e) {
       var form = this.$form()[0];
       if (form) {
@@ -197,43 +196,8 @@
           }.bind(this));
           return;
         }
-=======
-  , hide: function (e) {
-    var that = this;
-    var control = this.$element.control();
-    var options = control && control.options;
-
-    // If the hide was initiated by the backdrop, check for dirty form data
-    // before continuing
-    if (e && $(e.target).is('.modal-backdrop')) {
-      if ($(e.target).is('.disabled')) {
-        // In the case of a disabled modal backdrop, treat it like any other disabled data-dismiss,
-        //  i.e. do nothing.
-        e.stopPropagation();
-        return;
-      }
-      if (this.is_form_dirty()) {
-        // Confirm that the user wants to lose the data prior to hiding
-        GGRC.Controllers.Modals.confirm({
-          modal_title: 'Discard Changes',
-          modal_description:
-            'Are you sure that you want to discard your changes?',
-          modal_confirm: 'Discard',
-          instance: options.instance,
-          model: options.model,
-          skip_refresh: true
-        }, function () {
-          can.trigger(options.instance, 'modal:dismiss');
-          that.$element.find(
-            "[data-dismiss='modal'], [data-dismiss='modal-reset']"
-          ).trigger('click');
-          that.hide();
-        });
-        return;
->>>>>>> 90f7e261
-      }
-
-<<<<<<< HEAD
+      }
+
       // Hide the modal like normal
       if (instance) {
         pending = instance.attr('_pending_joins');
@@ -262,32 +226,6 @@
         }
       }, 100);
     }
-=======
-    // Hide the modal like normal
-    if (options && options.instance) {
-      can.trigger(options.instance, 'modal:dismiss');
-    }
-    $.fn.modal.Constructor.prototype.hide.apply(this, [e]);
-    this.$element.off('modal_form');
-  }
-
-  , focus_first_input: function (ev) {
-    var that = this;
-    setTimeout(function () {
-      var $first_input;
-      $first_input = that.$element.find('*[autofocus]');
-      if ($first_input.length == 0) {
-        $first_input = that.$element
-            .find('input[type="text"], input[type="checkbox"], select, textarea')
-            .not('[placeholder*=autofill], label:contains(autofill) + *, [disabled]')
-            .first();
-      }
-      if ($first_input.length > 0 && (!ev || that.$element.is(ev.target))) {
-        $first_input.get(0).focus();
-      }
-    }, 100);
-  }
->>>>>>> 90f7e261
   });
 
   $.fn.modal_form = function (option, trigger, params) {
