--- conflicted
+++ resolved
@@ -345,16 +345,12 @@
     });
   }
 
-<<<<<<< HEAD
   , " hide" : function() {
-      if (this.options.instance instanceof can.Model && !this.options.instance.isNew()) {
+      if (this.options.instance instanceof can.Model
+          && !this.options.skip_refresh
+          && !this.options.instance.isNew()) {
         this.options.instance.refresh();
       }
-=======
-  , "[data-dismiss='modal'], [data-dismiss='modal-reset'] click": function() {
-    if (this.options.instance instanceof can.Model && !this.options.skip_refresh && !this.options.instance.isNew()) {
-      this.options.instance.refresh();
->>>>>>> 2aefb893
     }
 
   , destroy : function() {
