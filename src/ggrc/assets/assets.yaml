--- conflicted
+++ resolved
@@ -386,9 +386,7 @@
   - title.mustache
   - request/info.mustache
   - request/audit.mustache
-<<<<<<< HEAD
   - assessor/audit.mustache
-=======
   - request/assessment_modal.mustache
 
   # Base templates
@@ -414,7 +412,6 @@
   # Other base templates files
   - base_templates/request_panel.mustache
   - base_templates/assessment_panel.mustache
->>>>>>> 759494ce
   - base_templates/tree.mustache
   - base_templates/tree-assessor.mustache
   - base_templates/tree_item.mustache
