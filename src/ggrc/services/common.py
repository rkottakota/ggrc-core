# Copyright (C) 2019 Google Inc.
# Licensed under http://www.apache.org/licenses/LICENSE-2.0 <see LICENSE file>


"""GGRC Collection REST services implementation. Common to all GGRC collection
resources.
"""
# pylint: disable=too-many-lines

import datetime
import collections
import hashlib
import itertools
import json
import logging
import time

from wsgiref.handlers import format_date_time
from urllib import urlencode

import flask
from flask import url_for, request, current_app, has_request_context
from flask.views import View
from flask.ext.sqlalchemy import Pagination
import sqlalchemy as sa
import sqlalchemy.orm.exc
from sqlalchemy.orm import load_only
from sqlalchemy import func
from sqlalchemy.exc import IntegrityError
from werkzeug.exceptions import (
    BadRequest,
    Forbidden,
    HTTPException,
    NotFound,
    MethodNotAllowed,
)

import ggrc.builder.json
import ggrc.models
from ggrc import db
from ggrc import gdrive
from ggrc import utils
from ggrc.utils import as_json, benchmark, dump_attrs
from ggrc.utils.log_event import log_event
from ggrc.fulltext import get_indexer
from ggrc.login import get_current_user_id, get_current_user
from ggrc.models.cache import Cache
from ggrc.models.exceptions import ValidationError, translate_message
from ggrc.models.mixins.with_readonly_access import WithReadOnlyAccess
from ggrc.rbac import permissions
from ggrc.services.attribute_query import AttributeQueryBuilder
from ggrc.services import signals
from ggrc.models.background_task import BackgroundTask, create_task
from ggrc.query import utils as query_utils
from ggrc import settings
from ggrc.cache import utils as cache_utils
from ggrc.utils import errors as ggrc_errors


# pylint: disable=invalid-name
logger = logging.getLogger(__name__)


CACHE_EXPIRY_COLLECTION = 60
MAX_AMOUNT_OF_REVISIONS = 100  # this is used on admin events page


def set_ids_for_new_custom_attributes(parent_obj):
  """
  When we are creating custom attribute values and definitions for
  POST requests, parent object ID is not yet defined. This is why we update
  custom attribute values at this point and set the correct attributable_id

  Args:
    parent_obj: parent object to be set as attributable

  Returns:
    None
  """
  if not hasattr(parent_obj, "PER_OBJECT_CUSTOM_ATTRIBUTABLE"):
    return
  for obj in get_modified_objects(db.session).new:
    if obj.type == "CustomAttributeValue":
      obj.attributable = parent_obj
    elif obj.type == "CustomAttributeDefinition":
      obj.definition = parent_obj


def inclusion_filter(obj):
  return permissions.is_allowed_read(obj.__class__.__name__,
                                     obj.id, obj.context_id)


def get_modified_objects(session):
  session.flush()
  cache = Cache.get_cache()
  if cache:
    return cache.copy()

  return None


def update_snapshot_index(cache):
  """Update fulltext index records for cached snapshtos."""
  from ggrc.snapshotter.indexer import reindex_snapshots
  if cache is None:
    return
  objs = itertools.chain(cache.new, cache.dirty, cache.deleted)
  reindex_snapshots_ids = [o.id for o in objs if o.type == "Snapshot"]
  get_indexer().delete_records_by_ids("Snapshot",
                                      reindex_snapshots_ids,
                                      commit=False)
  reindex_snapshots(reindex_snapshots_ids)


class ModelView(View):
  """Basic view handler for all models"""
  # pylint: disable=too-many-public-methods, protected-access
  # access to _sa_class_manager is needed for fetching the right mapper
  DEFAULT_PAGE_SIZE = 20
  MAX_PAGE_SIZE = 100
  pk = 'id'
  pk_type = 'int'

  _model = None

  # Simple accessor properties
  @property
  def request(self):
    return request

  @property
  def model(self):
    return self._model

  @property
  def modified_attr_name(self):
    return 'updated_at'

  @property
  def modified_attr(self):
    """Return the model attribute to be used for Last-Modified header and
    sorting collection elements.
    """
    return getattr(self.model, self.modified_attr_name)

  def modified_at(self, obj):
    return getattr(obj, self.modified_attr_name)

  @staticmethod
  def _get_type_where_clause(model):
    mapper = model._sa_class_manager.mapper
    if mapper.polymorphic_on is None:
      return True

    mappers = list(mapper.self_and_descendants)
    polymorphic_on_values = list(
        val
        for val, m in mapper.polymorphic_map.items()
        if m in mappers)
    return mapper.polymorphic_on.in_(polymorphic_on_values)

  @staticmethod
  def get_match_columns(model):
    mapper = model._sa_class_manager.mapper
    columns = []
    columns.append(mapper.primary_key[0].label('id'))
    # columns.append(model.id.label('id'))
    columns.append(query_utils.get_type_select_column(model).label('type'))
    if hasattr(mapper.c, 'context_id'):
      columns.append(mapper.c.context_id.label('context_id'))
    if hasattr(mapper.c, 'updated_at'):
      columns.append(mapper.c.updated_at.label('updated_at'))
    # columns.append(self._get_polymorphic_column(model))
    return columns

  def get_collection_matches(self, model, filter_by_contexts=True):
    columns = self.get_match_columns(self.model)
    query = db.session.query(*columns).filter(
        self._get_type_where_clause(model))
    return self.filter_query_by_request(
        query, filter_by_contexts=filter_by_contexts)

  def get_resource_match_query(self, model, obj_id):
    columns = self.get_match_columns(model)
    query = db.session.query(*columns).filter(
        sa.and_(
            self._get_type_where_clause(model),
            columns[0] == obj_id))
    return query

  # Default model/DB helpers
  def get_collection(self, filter_by_contexts=True):
    if '__stubs_only' not in request.args and \
       hasattr(self.model, 'eager_query'):
      query = self.model.eager_query()
    else:
      query = db.session.query(self.model)
    return self.filter_query_by_request(
        query, filter_by_contexts=filter_by_contexts)

  def filter_query_by_request(self, query, filter_by_contexts=True):  # noqa
    joinlist = []
    if request.args:
      querybuilder = AttributeQueryBuilder(self.model)
      filter_, joinlist, _ = querybuilder.collection_filters(request.args)
      if filter_ is not None:
        for j in joinlist:
          query = query.join(j)
        query = query.filter(filter_)

    if "__no_role" in request.args:
      attr = getattr(self.model, "user_roles")
      query = query.outerjoin(attr)
      user_roles_module = attr.mapper.class_
      superusers = getattr(settings, "BOOTSTRAP_ADMIN_USERS", [])
      # Filter out:
      # non superusers AND
      #   (users without user_role OR
      #    users with user_role BUT without global role:
      #    Reader, Editor, Administrator)
      subq = db.session.query(user_roles_module.person_id).filter(
          sa.or_(
              # all users that have global user_role
              user_roles_module.context_id.is_(None),
              user_roles_module.context_id == 0
          )
      ).subquery()
      filter_ = sa.and_(
          # user is not superuser
          ~self.model.email.in_(superusers),
          sa.or_(
              # user hasn't user_role in user_role table
              user_roles_module.id.is_(None),
              sa.and_(
                  # user has user_role in user_role table
                  user_roles_module.id.isnot(None),
                  # user hasn't global role
                  ~user_roles_module.person_id.in_(subq)
              )
          )
      )
      query = query.filter(filter_)

    if filter_by_contexts:
      contexts = permissions.read_contexts_for(self.model.__name__)
      resources = permissions.read_resources_for(self.model.__name__)
      if contexts is not None:
        if resources:
          query = query.filter(self.model.id.in_(resources))
        else:
          query = query.filter(sa.false())

      for j in joinlist:
        j_class = j.property.mapper.class_
        j_contexts = permissions.read_contexts_for(j_class.__name__)
        j_resources = permissions.read_resources_for(j_class.__name__)
        if resources:
          if j_contexts is None:
            query = query.filter(self.model.id.in_(resources))
          else:
            query = query.filter(self.model.id.in_(j_resources))
    if '__search' in request.args:
      terms = request.args['__search']
      indexer = get_indexer()
      search_query = indexer.get_permissions_query([self.model.__name__],
                                                   'read')
      search_query = sa.and_(search_query,
                             indexer.get_filter_query(terms, self.model))
      search_query = db.session.query(indexer.record_type.key).filter(
          search_query)
      if '__mywork' in request.args:
        search_query = indexer.search_get_owner_query(
            search_query, [self.model], get_current_user_id())
      search_subquery = search_query.subquery()
      query = query.filter(self.model.id.in_(search_subquery))
    order_properties = []
    if '__sort' in request.args:
      sort_attrs = request.args['__sort'].split(",")
      sort_desc = request.args.get('__sort_desc', False)
      for sort_attr in sort_attrs:
        attr_desc = sort_desc
        if sort_attr.startswith('-'):
          attr_desc = not sort_desc
          sort_attr = sort_attr[1:]
        order_property = getattr(self.model, sort_attr, None)
        if order_property and hasattr(order_property, 'desc'):
          if attr_desc:
            order_property = order_property.desc()
          order_properties.append(order_property)
        else:
          # Possibly throw an exception instead,
          # if sorting by invalid attribute?
          pass
    order_properties.append(self.modified_attr.desc())
    order_properties.append(self.model.id.desc())
    query = query.order_by(*order_properties)
    if '__limit' in request.args:
      try:
        limit = int(request.args['__limit'])
        query = query.limit(limit)
      except (TypeError, ValueError):
        pass
    query = query.distinct()
    return query

  def get_object(self, obj_id):
    # This could also use `self.pk`
    # .one() is required as long as any .eager_load() adds joins using
    #   'contains_eager()' to the core query, because 'LIMIT 1' breaks up
    #   that JOIN result (e.g. Categorizable)
    try:
      return self.get_collection(
          filter_by_contexts=False).filter(self.model.id == obj_id).one()
    except sqlalchemy.orm.exc.NoResultFound:
      return None

  def get_object_without_rels(self, obj_id):
    """Get object by id without eager loading related models."""
    try:
      query = db.session.query(self.model).options(
          sa.orm.Load(self.model).load_only(
              "id", "context_id", self.modified_attr_name
          )
      )
      return query.get(obj_id)
    except sqlalchemy.orm.exc.NoResultFound:
      return None

  def not_found_message(self):
    """Generate Not Found message"""
    return '{0} not found.'.format(self.model._inflector.title_singular)

  def not_found_response(self):
    """Generate Not Found response"""
    return current_app.make_response((self.not_found_message(), 404, []))

  def collection_last_modified(self):
    """Calculate the last time a member of the collection was modified. This
    method relies on the fact that the collection table has an `updated_at` or
    other column with a relevant timestamp; services for models that don't have
    this field **MUST** override this method.
    """
    result = db.session.query(
        self.modified_attr).order_by(self.modified_attr.desc()).first()
    if result is not None:
      return self.modified_at(result)
    return datetime.datetime.utcnow()

  # Routing helpers
  @classmethod
  def endpoint_name(cls):
    """Get name of current class"""
    return cls.__name__

  @classmethod
  def url_for_preserving_querystring(cls, *args, **kwargs):
    url = cls.url_for(*args, **kwargs)
    # preserve original query string
    idx = request.url.find('?')
    querystring = '' if idx < 0 else '?' + request.url[idx + 1:]
    return url + querystring

  @classmethod
  def base_url_for(cls, _memoized_base_url={}):
    if cls not in _memoized_base_url:
      if has_request_context():
        _memoized_base_url[cls] = url_for(cls.endpoint_name())
      else:
        _memoized_base_url[cls] = cls.generate_url()
    return _memoized_base_url[cls]

  @classmethod
  def generate_url(cls):
    """Generate relative endpoint url."""
    model = ggrc.models.get_model(cls.endpoint_name())
    plural_name = model._inflector.table_plural
    return "/api/{}".format(plural_name)

  @classmethod
  def url_for(cls, *args, **kwargs):
    url = cls.base_url_for()
    if args:
      arg = args[0]
      arg_id = arg if not isinstance(arg, db.Model) else arg.id
      url = '%s/%s' % (url, arg_id)
    if 'id' in kwargs:
      url = '%s/%s' % (url, kwargs['id'])
      del kwargs['id']
    if kwargs:
      url = '%s?%s' % (url, urlencode(kwargs))
    return url

  @classmethod
  def decorate_view_func(cls, view_func, decorators):
    if not isinstance(decorators, (list, tuple)):
      decorators = (decorators,)
    for decorator in reversed(decorators):
      view_func = decorator(view_func)
    return view_func


# View base class for Views handling
#   - /resources (GET, POST, PATCH)
#   - /resources/<pk:pk_type> (GET, PUT, POST, DELETE)
class Resource(ModelView):
  """View base class for Views handling.  Will typically be registered with an
  application following a collection style for routes. Collection `GET` and
  `POST` will have a route like `/resources` while collection member
  resource routes will have routes like `/resources/<pk:pk_type>`.

  To register a Resource subclass FooCollection with a Flask application:

  ..

     FooCollection.add_to(app, '/foos')

  By default will only support the `application/json` content-type.
  """

  def dispatch_request(self, *args, **kwargs):  # noqa
    # pylint: disable=too-many-return-statements,arguments-differ
    # pylint: disable=too-many-branches

    with benchmark("Dispatch request"):
      with benchmark("dispatch_request > Check Headers"):
        method = request.method
        if method in ('POST', 'PUT', 'DELETE')\
           and 'X-Requested-By' not in request.headers:
          raise BadRequest('X-Requested-By header is REQUIRED.')

      with benchmark("dispatch_request > Try"):
        try:
          if method == 'GET':
            if self.pk in kwargs and kwargs[self.pk] is not None:
              return self.get(*args, **kwargs)
            return self.collection_get()
          elif method == 'HEAD':
            if self.pk in kwargs and kwargs[self.pk] is not None:
              return self.head(*args, **kwargs)
            raise NotImplementedError()
          elif method == 'POST':
            if self.pk in kwargs and kwargs[self.pk] is not None:
              return self.post(*args, **kwargs)
            return self.collection_post()
          elif method == 'PUT':
            return self.put(*args, **kwargs)
          elif method == 'PATCH':
            return self.patch()
          elif method == 'DELETE':
            return self.delete(*args, **kwargs)
          else:
            raise NotImplementedError()
        except (IntegrityError, ValidationError, ValueError) as err:
          logger.exception(err)
          message = translate_message(err)
          raise BadRequest(message)
        except HTTPException as error:
          logger.exception(error)
          code = error.code or 500
          # Since HTTPException may have both 4xx or 5xx codes
          alternative_message = ggrc_errors.INTERNAL_SERVER_ERROR
          if code < 500:
            alternative_message = ggrc_errors.BAD_REQUEST_MESSAGE
          message = error.description or alternative_message
          return current_app.make_response((
              json.dumps({"message": message, "code": code}),
              code,
              [("Content-Type", "application/json")],
          ))
        except Exception as err:  # pylint: disable=broad-except
          logger.exception(err)
          err.message = ggrc_errors.INTERNAL_SERVER_ERROR
          raise
        finally:
          # When running integration tests, cache sometimes does not clear
          # correctly
          if getattr(settings, 'TESTING', False):
            cache = Cache.get_cache()
            if cache:
              cache.clear()

  def post(self, *args, **kwargs):
    """POST operation handler."""
    raise NotImplementedError()

  def get(self, id):  # pylint: disable=redefined-builtin
    """Default JSON request handlers"""
    with benchmark("Query for object"):
      obj = self.get_object(id)
    if obj is None:
      return self.not_found_response()

    accept_header = self.request.headers.get('Accept', '').strip()
    if (
        accept_header and
        accept_header != '*/*' and
        'application/json' not in accept_header
    ):
      return current_app.make_response((
          'application/json', 406, [('Content-Type', 'text/plain')]))

    with benchmark("Query read permissions"):
      if not permissions.is_allowed_read(
          self.model.__name__, obj.id, obj.context_id)\
         and not permissions.has_conditions('read', self.model.__name__):
        raise Forbidden()
      if not permissions.is_allowed_read_for(obj):
        raise Forbidden()
    with benchmark("Serialize object"):
      object_for_json = self.object_for_json(obj)

    obj_etag = etag(self.modified_at(obj), get_info(obj))
    if 'If-None-Match' in self.request.headers and \
       self.request.headers['If-None-Match'] == obj_etag:
      with benchmark("Make response"):
        return current_app.make_response(
            ('', 304, [('Etag', obj_etag)]))
    with benchmark("Make response"):
      return self.json_success_response(
          object_for_json, self.modified_at(obj), obj_etag=obj_etag)

  def head(self, id):  # pylint: disable=redefined-builtin
    """Get headers for object."""
    with benchmark("Query for object"):
      obj = self.get_object_without_rels(id)
      if not obj:
        return self.not_found_response()

    with benchmark("Query read permissions"):
      if not permissions.is_allowed_read_for(obj):
        raise Forbidden()

    obj_etag = etag(self.modified_at(obj), get_info(obj))
    with benchmark("Make response"):
      return self.json_success_response(
          {}, self.modified_at(obj), obj_etag=obj_etag
      )

  def validate_headers_for_put_or_delete(self, obj):
    """rfc 6585 defines a new status code for missing required headers"""
    required_headers = set(["If-Match", "If-Unmodified-Since"])
    missing_headers = required_headers.difference(
        set(self.request.headers.keys()))
    if missing_headers:
      return current_app.make_response((
          json.dumps({
              "message": "Missing headers: " + ", ".join(missing_headers),
          }),
          428,
          [("Content-Type", "application/json")],
      ))

    object_etag = etag(self.modified_at(obj), get_info(obj))
    object_timestamp = self.http_timestamp(self.modified_at(obj))
    if (request.headers["If-Match"] != object_etag or
            request.headers["If-Unmodified-Since"] != object_timestamp):
      return current_app.make_response((
          json.dumps({
              "message": "The resource could not be updated due to a conflict "
                         "with the current state on the server. Please "
                         "resolve the conflict by refreshing the resource.",
          }),
          409,
          [("Content-Type", "application/json")]
      ))
    return None

  @staticmethod
  def json_update(obj, src):
    """Update object `obj` with data from JSON `src`."""
    ggrc.builder.json.update(obj, src)

  def patch(self):
    """PATCH operation handler."""
    raise NotImplementedError()

  def _check_put_permissions(self, obj, new_context):
    """Check context and resource permissions for PUT."""
    if (not permissions.is_allowed_update(
            self.model.__name__, obj.id, obj.context_id) and
            not permissions.has_conditions('update', self.model.__name__)):
      raise Forbidden()
    if not permissions.is_allowed_update_for(obj):
      raise Forbidden()
    if (new_context != obj.context_id and
            not permissions.is_allowed_update(
                self.model.__name__, obj.id, new_context) and
            not permissions.has_conditions('update', self.model.__name__)):
      raise Forbidden()

  @staticmethod
  def _validate_readonly_access(obj):
    """Return 405 MethodNotAllowed if object is marked as read-only"""

    if not isinstance(obj, WithReadOnlyAccess):
      return

    if obj.readonly:
      raise MethodNotAllowed(
          description="The object is in a read-only mode and "
                      "is dedicated for SOX needs")

  @utils.validate_mimetype("application/json")
  def put(self, id):  # pylint: disable=redefined-builtin
    """PUT operation handler."""
    with benchmark("Query for object"):
      obj = self.get_object(id)
    if obj is None:
      return self.not_found_response()

    initial_state = dump_attrs(obj)

    src = self.request.json
    header_error = self.validate_headers_for_put_or_delete(obj)
    if header_error:
      return header_error
    root_attribute = self.model._inflector.table_singular
    try:
      src = src[root_attribute]
    except KeyError:
      raise BadRequest('Required attribute "{0}" not found'.format(
          root_attribute))
    with benchmark("Set referenced_stubs"):
      flask.g.referenced_object_stubs = self._gather_referenced_objects(src)
    with benchmark("Query update permissions"):
      new_context = self.get_context_id_from_json(src)
      self._check_put_permissions(obj, new_context)

    with benchmark("Validate read-only access"):
      # check read-only access AFTER check for permissions to disallow
      # user obtain value for flag "readonly"
      self._validate_readonly_access(obj)

    with benchmark("Deserialize object"):
      self.json_update(obj, src)

    self.add_modified_object_to_session(obj)

    with benchmark("Process actions"):
      self.process_actions(obj)
    with benchmark("Validate custom attributes"):
      if hasattr(obj, "validate_custom_attributes"):
        obj.validate_custom_attributes()
    with benchmark("Validate access_control_list"):
      if hasattr(obj, "validate_acl"):
        obj.validate_acl()
    with benchmark("Send PUT event"):
      signals.Restful.model_put.send(
          obj.__class__, obj=obj, src=src, service=self)
    with benchmark("Get modified objects"):
      modified_objects = get_modified_objects(db.session)
    with benchmark("Update custom attribute values"):
      set_ids_for_new_custom_attributes(obj)
    with benchmark("Log event"):
      event = log_event(db.session, obj, force_obj=True)
    with benchmark("Update memcache before commit for collection PUT"):
      cache_utils.update_memcache_before_commit(
          self.request, modified_objects, CACHE_EXPIRY_COLLECTION)
    with benchmark("Send PUT - before commit event"):
      signals.Restful.model_put_before_commit.send(
          obj.__class__, obj=obj, src=src, service=self, event=event,
          initial_state=initial_state)
    with benchmark("Commit"):
      db.session.commit()
    with benchmark("Query for object"):
      obj = self.get_object(id)
    with benchmark("Serialize collection"):
      object_for_json = self.object_for_json(obj)
    with benchmark("Update index"):
      update_snapshot_index(modified_objects)
    with benchmark("Update memcache after commit for collection PUT"):
      cache_utils.update_memcache_after_commit(self.request)
    with benchmark("Send PUT - after commit event"):
      signals.Restful.model_put_after_commit.send(
          obj.__class__, obj=obj, src=src, service=self, event=event,
          initial_state=initial_state)
      # Note: Some data is created in listeners for model_put_after_commit
      # (like updates to snapshots), so we need to commit the changes
      with benchmark("Get modified objects"):
        modified_objects = get_modified_objects(db.session)
      with benchmark("Update memcache before commit"):
        cache_utils.update_memcache_before_commit(
            self.request, modified_objects, CACHE_EXPIRY_COLLECTION)
      db.session.commit()
      with benchmark("Update memcache after commit"):
        cache_utils.update_memcache_after_commit(self.request)
      if self.has_cache():
        self.invalidate_cache_to(obj)
    with benchmark("Send event job"):
      send_event_job(event)
    with benchmark("Make response"):
      return self.json_success_response(
          object_for_json, self.modified_at(obj),
          obj_etag=etag(self.modified_at(obj), get_info(obj)))

  def add_modified_object_to_session(self, obj):
    """Update modification metadata and add object to session."""
    obj.modified_by_id = get_current_user_id()
    obj.updated_at = datetime.datetime.utcnow()

    db.session.add(obj)

  @classmethod
  def _mark_delete_object_permissions(cls, obj):
    """Mark objects to fetch permissions on delete request."""
    if obj.type == "Relationship":
      flask.g.referenced_object_stubs = collections.defaultdict(set)
      for related_obj in (obj.source, obj.destination, obj):
        flask.g.referenced_object_stubs[related_obj.type].add(related_obj.id)
    else:
      flask.g.referenced_object_stubs = {obj.type: {obj.id}}

  def delete(self, id):  # pylint: disable=redefined-builtin
    """DELETE operation handler."""
    with benchmark("Query for object"):
      obj = self.get_object(id)
    if obj is None:
      return self.not_found_response()

    self._mark_delete_object_permissions(obj)

    with benchmark("Query delete permissions"):
      if not permissions.is_allowed_delete(
          self.model.__name__, obj.id, obj.context_id)\
         and not permissions.has_conditions("delete", self.model.__name__):
        raise Forbidden()
      if not permissions.is_allowed_delete_for(obj):
        raise Forbidden()
    header_error = self.validate_headers_for_put_or_delete(obj)
    if header_error:
      return header_error

    with benchmark("Validate read-only access"):
      # check read-only access AFTER check for permissions to disallow
      # user obtain value for flag "readonly"
      self._validate_readonly_access(obj)

    db.session.delete(obj)
    with benchmark("Send DELETEd event"):
      signals.Restful.model_deleted.send(
          obj.__class__, obj=obj, service=self)
    with benchmark("Get modified objects"):
      modified_objects = get_modified_objects(db.session)
    with benchmark("Log event"):
      event = log_event(db.session, obj)
    with benchmark("Update memcache before commit for collection DELETE"):
      cache_utils.update_memcache_before_commit(
          self.request, modified_objects, CACHE_EXPIRY_COLLECTION)
    with benchmark("Commit"):
      db.session.commit()
    with benchmark("Update index"):
      update_snapshot_index(modified_objects)
    with benchmark("Update memcache after commit for collection DELETE"):
      cache_utils.update_memcache_after_commit(self.request)
    with benchmark("Send DELETEd - after commit event"):
      signals.Restful.model_deleted_after_commit.send(
          obj.__class__, obj=obj, service=self, event=event)
    with benchmark("Send event job"):
      send_event_job(event)
    with benchmark("Make response"):
      result = self.json_success_response({}, datetime.datetime.utcnow())
    return result

  @staticmethod
  def has_cache():
    return cache_utils.has_memcache()

  def apply_paging(self, matches_query):
    page_size = min(
        int(request.args.get('__page_size', self.DEFAULT_PAGE_SIZE)),
        self.MAX_PAGE_SIZE)
    if '__page_only' in request.args:
      page_number = int(request.args.get('__page', 0))
      matches = []
      total = matches_query.count()
    else:
      page_number = int(request.args.get('__page', 1))
      matches = matches_query\
          .limit(page_size)\
          .offset((page_number - 1) * page_size)\
          .all()
      if page_number == 1 and len(matches) < page_size:
        total = len(matches)
      else:
        total = matches_query.count()
    page = Pagination(
        matches_query, page_number, page_size, total, matches)
    collection_extras = {
        'paging': self.build_page_object_for_json(page)
    }
    return matches, collection_extras

  def get_matched_resources(self, matches):
    cache_objs = {}
    if self.has_cache():
      self.request.cache_manager = cache_utils.get_cache_manager()
      with benchmark("Query cache for resources"):
        cache_objs = self.get_resources_from_cache(matches)
      database_matches = [m for m in matches if m not in cache_objs]
    else:
      database_matches = matches

    database_objs = {}
    if database_matches:
      database_objs = self.get_resources_from_database(matches)
      if self.has_cache():
        with benchmark("Add resources to cache"):
          self.add_resources_to_cache(database_objs)
    return cache_objs, database_objs

  def collection_get(self):
    with benchmark("dispatch_request > collection_get > Check headers"):
      accept_header = self.request.headers.get('Accept', '').strip()
      if (
          accept_header and
          accept_header != '*/*' and
          'application/json' not in accept_header
      ):
        return current_app.make_response((
            'application/json', 406, [('Content-Type', 'text/plain')]))

    with benchmark("dispatch_request > collection_get > Collection matches"):
      # We skip querying by contexts for Creator role and relationship objects,
      # because it will filter out objects that the Creator can access.
      # We are doing a special permissions check for these objects
      # below in the filter_resource method.
      filter_by_contexts = not (
          self.model.__name__ in ("Relationship", "Revision") and _is_creator()
      )
      matches_query = self.get_collection_matches(
          self.model, filter_by_contexts)
    with benchmark("dispatch_request > collection_get > Query Data"):
      if '__page' in request.args or '__page_only' in request.args:
        with benchmark("Query matches with paging"):
          matches, extras = self.apply_paging(matches_query)
      else:
        with benchmark("Query matches"):
          matches = matches_query.all()
          extras = {}
    with benchmark("dispatch_request > collection_get > Matched resources"):
      cache_op = None
      if '__stubs_only' in request.args:
        objs = [{
            'id': m[0],
            'type': m[1],
            'href': utils.url_for(m[1], id=m[0]),
            'context_id': m[2]
        } for m in matches]

      else:
        cache_objs, database_objs = self.get_matched_resources(matches)
        objs = {}
        objs.update(cache_objs)
        objs.update(database_objs)

        objs = [objs[m] for m in matches if m in objs]
        with benchmark("Filter resources based on permissions"):
          objs = filter_resource(objs)

        cache_op = 'Hit' if cache_objs else 'Miss'
    with benchmark("dispatch_request > collection_get > Create Response"):
      # Return custom fields specified via `__fields=id,title,description` etc.
      # TODO this can be optimized by filter_resource() not retrieving
      # the other fields to being with
      if '__fields' in request.args:
        custom_fields = request.args['__fields'].split(',')
        objs = [{f: o[f] for f in custom_fields if f in o} for o in objs]
      with benchmark("Serialize collection"):
        collection = self.build_collection_representation(
            objs, extras=extras)

      if 'If-None-Match' in self.request.headers and \
         self.request.headers['If-None-Match'] == etag(collection):
        return current_app.make_response((
            '', 304, [('Etag', etag(collection))]))

      with benchmark("Make response"):
        return self.json_success_response(
            collection, self.collection_last_modified(), cache_op=cache_op)

  def get_resources_from_cache(self, matches):
    """Get resources from cache for specified matches"""
    resources = {}
    # Disable caching for background tasks
    # Setting background task status circumvents our memcache
    # invalidation logic so we have to disabling memcache.
    if self.model.__name__ == 'BackgroundTask':
      return resources
    # Skip right to memcache
    memcache_client = self.request.cache_manager.cache_object.memcache_client
    for match in matches:
      key = cache_utils.get_cache_key(None, id_=match[0], type_=match[1])
      val = memcache_client.get(key)
      if val:
        val = json.loads(val)
      else:
        val = {}
      if "selfLink" in val:
        resources[match] = val
    return resources

  def add_resources_to_cache(self, match_obj_pairs):
    """Add resources to cache if they are not blocked by DeleteOp entries"""
    # Skip right to memcache
    cache_manager = self.request.cache_manager
    memcache_client = cache_manager.cache_object.memcache_client
    for match, obj in match_obj_pairs.items():
      if obj.__class__.__name__ in cache_manager.supported_classes:
        memcache_client.add(
            cache_utils.get_cache_key(None, id_=match[0], type_=match[1]),
            as_json(obj))

  def invalidate_cache_to(self, obj):
    """Invalidate api cache for sent object."""
    memcache_client = self.request.cache_manager.cache_object.memcache_client
    memcache_client.delete(
        cache_utils.get_cache_key(None, id_=obj.id, type_=obj.type),
    )

  @staticmethod
  def json_create(obj, src):
    ggrc.builder.json.create(obj, src)

  @staticmethod
  def get_context_id_from_json(src):
    """Get context id from json."""
    context = src.get('context', None)
    if context:
      context_id = context.get('id', None)
      try:
        return int(context_id)
      except (ValueError, TypeError):
        return None
    return None

  def handle_create(self, obj, src):
    """Do NOTHING by default"""
    pass

  def _unwrap_collection_post_src(self, wrapped_src):
    """Get a valid source dict.

    Wrapped source example:
      {"policy": {"title": "A", context: None}}

    This function unwraps the first dict, returns only a dict containing
    model attributes and checks that the source contains a mandatory context
    attribute.

    Args:
      wrapped_src: dict containing a dict with all model attributes.

    Returns:
      inner dict containing only the model attributes.

    Raises:
      BadRequest if any of the required attributes are missing.
    """
    root_attribute = self.model._inflector.table_singular
    try:
      src = wrapped_src[root_attribute]
    except KeyError:
      raise BadRequest('Required attribute "{0}" not found'.format(
          root_attribute))

    if 'context' not in src:
      # context is obsolete functionality which is covered by ACL now.
      # However, this functionality cannot be completely removed because
      # it is deeply integrated into the code and requires too much effort
      # to be removed for now. FE not always adds this field,
      # but it is required by BE source code. So we add it with None value
      src['context'] = None

    return src

  def _get_relationship(self, src):
    """Get existing relationship if exists, and update updated_at"""

    relationship = self.model.query.filter(
        self.model.source_id == src["source"]["id"],
        self.model.source_type == src["source"]["type"],
        self.model.destination_id == src["destination"]["id"],
        self.model.destination_type == src["destination"]["type"]
    ).first()
    if relationship:
      # Manually trigger relationship update in order for revisions and
      # event being created. We expect positive response when POSTing
      # an existing relationship.
      logger.info(
          "The relationship between %s %s and %s %s is already exist.",
          src["source"]["type"],
          src["source"]["id"],
          src["destination"]["type"],
          src["destination"]["id"],
      )
      relationship.updated_at = datetime.datetime.utcnow()
    return relationship

  def _get_model_instance(self, src=None):
    """Get a model instance.

    This function creates a new model instance and returns it. The function is
    needed for correct handling of Relationship objects. Relationship post
    request should not fail if a relationship already exists, since some
    relationships can be created with auto mappings.

    Args:
      src: dict containing new object source.

    Returns:
      An instance of current model.
    """

    obj = None
    if self.model.__name__ == "Relationship":
      obj = self._get_relationship(src)
    if obj is None:
      obj = self.model()
      db.session.add(obj)
    return obj

  def _check_post_permissions(self, objects):
    """Check create permissions for a list of objects.append

    Args:
      objects: List of objects.

    Raises:
      Forbidden error if user does not have create permission for all objects
      in the objects list.
    """
    for obj in objects:
      if not permissions.is_allowed_create_for(obj):
        # json_create sometimes adds objects to session, so we need to
        # make sure the session is cleared
        db.session.expunge_all()
        raise Forbidden()

<<<<<<< HEAD
  @staticmethod
  def _validate_readonly_access_on_post(objects):
    """Validate read-only access on POST

    This method is overridden for relationships
    """
    pass

  def _gather_referenced_objects(self, data, accomulator=None):
    if accomulator is None:
      accomulator = collections.defaultdict(set)
=======
  def _gather_referenced_objects(self, data, accumulator=None):
    if accumulator is None:
      accumulator = collections.defaultdict(set)
>>>>>>> 4eefe70a
    if isinstance(data, list):
      for value in data:
        self._gather_referenced_objects(value, accumulator)
    elif isinstance(data, dict):
      if "type" in data and data.get("id"):
        try:
          accumulator[data["type"]].add(data["id"])
        except TypeError:
          raise BadRequest("Either type or id are specified "
                           "incorrectly in the request payload.")
      for value in data.values():
        self._gather_referenced_objects(value, accumulator)
    return accumulator

  def _build_request_stub_cache(self, data):
    objects = self._gather_referenced_objects(data)
    flask.g.referenced_objects = {}
    for class_name, ids in objects.items():
      class_ = getattr(ggrc.models, class_name, None)
      if hasattr(class_, "query"):
        flask.g.referenced_objects[class_] = {
            obj.id: obj for obj in class_.query.filter(class_.id.in_(ids))
        }

  def collection_post_loop(self, body, res, no_result):
    """Handle all posted objects.

    Args:
      body: list of dictionaries containing json object representations.
      res: List that will get responses appended to it.
      no_result: Flag for suppressing results.
    """
    with benchmark("Generate objects"):
      objects = []
      sources = []
      for wrapped_src in body:
        src = self._unwrap_collection_post_src(wrapped_src)
        obj = self._get_model_instance(src)
        with benchmark("Deserialize object"):
          self.json_create(obj, src)
        with benchmark("Send model POSTed event"):
          signals.Restful.model_posted.send(
              obj.__class__, obj=obj, src=src, service=self)
        with benchmark("Update custom attribute values"):
          set_ids_for_new_custom_attributes(obj)

        obj.modified_by = get_current_user()
        objects.append(obj)
        sources.append(src)

    with benchmark("Check create permissions"):
      self._check_post_permissions(objects)

    with benchmark("Validate read-only access"):
      self._validate_readonly_access_on_post(objects)

    with benchmark("Send collection POSTed event"):
      signals.Restful.collection_posted.send(
          obj.__class__, objects=objects, sources=sources)
    with benchmark("Flush posted objects"):
      db.session.flush()
    with benchmark("Validate custom attributes"):
      for obj in objects:
        if hasattr(obj, "validate_custom_attributes"):
          obj.validate_custom_attributes()
    with benchmark("Validate access_control_list"):
      for obj in objects:
        if hasattr(obj, "validate_acl"):
          obj.validate_acl()
    with benchmark("Get modified objects"):
      modified_objects = get_modified_objects(db.session)
    with benchmark("Log event for all objects"):
      event = log_event(db.session, obj, flush=False)
    with benchmark("Update memcache before commit for collection POST"):
      cache_utils.update_memcache_before_commit(
          self.request, modified_objects, CACHE_EXPIRY_COLLECTION)
    with benchmark("Serialize objects"):
      for obj in objects:
        object_for_json = {} if no_result else self.object_for_json(obj)
        res.append((201, object_for_json))
    with benchmark("Commit collection"):
      db.session.commit()
    with benchmark("Update index"):
      update_snapshot_index(modified_objects)
    with benchmark("Update memcache after commit for collection POST"):
      cache_utils.update_memcache_after_commit(self.request)

    with benchmark("Send model POSTed - after commit event"):
      for obj, src in itertools.izip(objects, sources):
        signals.Restful.model_posted_after_commit.send(
            obj.__class__, obj=obj, src=src, service=self, event=event)
        # Note: In model_posted_after_commit necessary mapping and
        # relationships are set, so need to commit the changes
      db.session.commit()
    with benchmark("Send event job"):
      # global_ac_roles may save a set of ACR objects in the session. If
      # session state is changed, all ACRs will be rerequested one by one.
      # To avoid such behavior link to ACRs objects should be removed manually.
      if hasattr(flask.g, "global_ac_roles"):
        del flask.g.global_ac_roles
      send_event_job(event)

  @staticmethod
  def _make_error_from_exception(exc):
    """Return a 400-code with the exception message."""
    message = translate_message(exc)
    logger.warning(message)
    return (400, message)

  @utils.validate_mimetype("application/json")  # noqa
  def collection_post(self):
    with benchmark("collection post"):
      if 'X-GGRC-BackgroundTask' in request.headers:
        if 'X-Appengine-Taskname' not in request.headers:
          task = create_task(
              name=request.method,
              url=request.full_path,
              queued_callback=lambda _: None,
              parameters=request.data,
          )
          db.session.commit()
          if getattr(settings, 'APP_ENGINE', False):
            return self.json_success_response(
                self.object_for_json(task, 'background_task'),
                self.modified_at(task))
          body = self.request.json
        else:
          task_name = request.headers.get("X-Task-Name")
          task = BackgroundTask.query.filter_by(name=task_name).first()
          if not task:
            return current_app.make_response((
                'BackgroundTask not found. Retry later.',
                503,
                [('Content-Type', 'text/html')]
            ))
          body = json.loads(task.parameters)
        task.start()
        no_result = True
      else:
        body = self.request.json
        no_result = False
      wrap = isinstance(body, dict)
      if wrap:
        body = [body]

      # auto generation of user with Creator role if external flag is set
      if body and 'person' in body[0]:
        ext_flags_passed = {p.get("person", {}).get("external", False)
                            for p in body}
        if ext_flags_passed == {True, False}:
          raise ValueError("Both external and non-external People POSTed.")

        if ext_flags_passed == {True}:
          from ggrc.utils import user_generator
          created_people = []
          created_people_response = []
          any_created = False

          for obj in body:
            person_json = obj.get("person")
            person = user_generator.find_or_create_external_user(
                person_json["email"],
                person_json["name"],
            )
            if person:
              any_created = True
            created_people.append(person)

          if any_created:
            with benchmark("person collection commit"):
              log_event(db.session)
              db.session.commit()

          for person in created_people:
            if person:
              response_part = (201, self.object_for_json(person))
            else:
              response_part = (400, {"Failed": True})
            created_people_response.append(response_part)

          if any_created:
            return self.json_success_response(created_people_response)
          return current_app.make_response(
              (self.as_json(created_people_response),
               400,
               [("Content-type", "text/plain")]),
          )

      res = []
      headers = {"Content-Type": "application/json"}
      with benchmark("collection post > body loop: {}".format(len(body))):
        with benchmark("Set referenced_stubs"):
          flask.g.referenced_object_stubs = self._gather_referenced_objects(
              body
          )
        with benchmark("Build stub query cache"):
          self._build_request_stub_cache(body)
        try:
          self.collection_post_loop(body, res, no_result)
        except (IntegrityError, ValidationError, ValueError) as error:
          res.append(self._make_error_from_exception(error))
          db.session.rollback()
        except gdrive.GdriveUnauthorized as error:
          headers["X-Expected-Error"] = True
          res.append((401, error.description or ""))
          db.session.rollback()
        except HTTPException as error:
          res.append((
              error.code or 500,
              error.description or "",
          ))
          db.session.rollback()
        except Exception as error:
          res.append((getattr(error, "code", 500), error.message))
          logger.warning("Collection POST commit failed", exc_info=True)
          db.session.rollback()
        if hasattr(flask.g, "referenced_objects"):
          delattr(flask.g, "referenced_objects")
      with benchmark("collection post > calculate response statuses"):
        errors = []
        if wrap:
          status, res = res[0]
          if isinstance(res, dict) and len(res) == 1:
            value = res.values()[0]
            if "id" in value:
              headers['Location'] = self.url_for(id=value["id"])
        else:
          for res_status, body in res:
            if not 200 <= res_status < 300:
              errors.append((res_status, body))
          if errors:
            status = errors[0][0]
            headers[
                "X-Flash-Error"] = ' || '.join((error for _, error in errors))
          else:
            status = 200
      with benchmark("collection post > make response"):
        result = current_app.make_response(
            (self.as_json(res), status, headers))

      if 'X-GGRC-BackgroundTask' in request.headers:
        with benchmark("collection post > finish BackgroundTask"):
          if 200 <= status < 300:
            task.finish("Success", result)
          else:
            task.finish("Failure", result)
      return result

  @classmethod
  def add_to(cls, app, url, model_class=None, decorators=()):
    if model_class:
      service_class = type(model_class.__name__, (cls,), {
          '_model': model_class,
      })
      import ggrc.services
      setattr(ggrc.services, model_class.__name__, service_class)
    else:
      service_class = cls
    view_func = service_class.as_view(service_class.endpoint_name())
    view_func = cls.decorate_view_func(view_func, decorators)
    app.add_url_rule(
        url,
        defaults={cls.pk: None},
        view_func=view_func,
        methods=['GET', 'POST', 'PATCH'])
    app.add_url_rule(
        '{url}/<{type}:{pk}>'.format(url=url, type=cls.pk_type, pk=cls.pk),
        view_func=view_func,
        methods=['GET', 'PUT', 'DELETE'])

  # Response helpers
  @classmethod
  def as_json(cls, obj, **kwargs):
    return as_json(obj, **kwargs)

  @staticmethod
  def get_properties_to_include(inclusions):
    # FIXME This needs to be improved to deal with branching paths... if that's
    # desirable or needed.
    if inclusions is not None:
      if not inclusions:
        raise BadRequest(
            'The __include query parameter requires at least one field to be '
            'included.')
      paths = inclusions.split(',')
      inclusions = []
      for p in paths:
        path = p.split('.')
        if len(path) == 1:
          inclusions.append(tuple(path))
        else:
          inclusions.append((path[0], tuple(path[1:])))
    else:
      inclusions = ()
    return inclusions

  @staticmethod
  def get_events_resources(model, ids):
    """Get events resources representation from the db.

    Returned events look like the following:
    {u'events': [{u'created_at': u'2019-01-22T13:18:26',
                  u'id': 955,
                  u'modified_by': {u'id': 2,
                                   u'type': u'Person'},
                  u'resource_type': u'Control',
                  u'revisions': [{u'description': u'New Control created'}],
                  u'revisions_count': 1,
                  u'type': u'Event'},
                  ...],
    """
    resources = {}
    events = db.session.query(
        ggrc.models.Event,
        func.count(
            ggrc.models.Revision.id
        ).label("revisions_count")
    ).join(
        ggrc.models.Revision,
        ggrc.models.Event.id ==
        ggrc.models.Revision.event_id
    ).filter(
        model.id.in_(ids.keys())
    ).group_by(
        ggrc.models.Event.id
    ).all()
    for event, revisions_count in events:
      event_resource = {
          "id": event.id,
          "resource_type": event.resource_type,
          "created_at": event.created_at,
          "modified_by": event.modified_by,
          "revisions_count": revisions_count,
          "type": "Event",
          "revisions_stub": [],
      }
      revisions = db.session.query(
          ggrc.models.Revision
      ).filter(
          ggrc.models.Revision.event_id ==
          event.id
      ).options(load_only(
          "_content",
          "action",
          "resource_type",
          "event_id")
      ).limit(MAX_AMOUNT_OF_REVISIONS)
      for revision in revisions:
        event_resource['revisions_stub'].append(
            {'description': revision.description,
             'resource_type': revision.resource_type}
        )
      resources[ids[event.id]] = event_resource
    return resources

  def build_page_object_for_json(self, paging):
    def page_url(params):
      return base_url + '?' + urlencode(utils.encoded_dict(params))

    def page_args(next_num, per_page):
      # coerce the values to be plain strings, rather than unicode
      ret = dict([(k, unicode(v)) for k, v in request.args.items()])
      ret['__page'] = next_num
      if '__page_size' in ret:
        ret['__page_size'] = per_page
      return ret
    paging_obj = {}
    base_url = self.url_for()
    if paging.has_next:
      paging_obj['next'] = page_url(
          page_args(paging.next_num, paging.per_page))
    if paging.has_prev:
      paging_obj['prev'] = page_url(
          page_args(paging.prev_num, paging.per_page))
    paging_obj['first'] = page_url(page_args(1, paging.per_page))
    paging_obj['last'] = page_url(page_args(paging.pages, paging.per_page))
    paging_obj['count'] = paging.pages
    paging_obj['total'] = paging.total
    return paging_obj

  def get_resources_from_database(self, matches):
    # FIXME: This is cheating -- `matches` should be allowed to be any model
    model = self.model
    ids = {m[0]: m for m in matches}
    if model.__name__ == "Event":
      with benchmark("Query database for events"):
        resources = self.get_events_resources(model, ids)
    else:
      with benchmark("Query database for matches"):
        query = model.eager_query()
        # We force the query here so that we can benchmark it
        objs = query.filter(model.id.in_(ids.keys())).all()
        with benchmark("Publish objects"):
          resources = {}
          includes = self.get_properties_to_include(
              request.args.get('__include')
          )
          for obj in objs:
            resources[ids[obj.id]] = ggrc.builder.json.publish(obj, includes)
    with benchmark("Publish representation"):
      ggrc.builder.json.publish_representation(resources)
    return resources

  def build_collection_representation(self, objs, extras=None):
    table_plural = self.model._inflector.table_plural
    collection_name = '{0}_collection'.format(table_plural)
    resource = {
        collection_name: {
            'selfLink': self.url_for_preserving_querystring(),
            table_plural: objs,
        }
    }
    if extras:
      resource[collection_name].update(extras)
    return resource

  def object_for_json(self, obj, model_name=None, properties_to_include=None):
    """Serialize obj in JSON format."""
    model_name = model_name or self.model._inflector.table_singular
    json_obj = ggrc.builder.json.publish(
        obj, properties_to_include or [], inclusion_filter)
    ggrc.builder.json.publish_representation(json_obj)
    return {model_name: json_obj}

  def build_resource_representation(self, obj, extras=None):
    table_singular = self.model._inflector.table_singular
    resource = {
        table_singular: obj,
    }
    if extras:
      resource.update(extras)
    return resource

  @staticmethod
  def http_timestamp(timestamp):
    return format_date_time(time.mktime(timestamp.utctimetuple()))

  def json_success_response(self, response_object, last_modified=None,
                            status=200, id=None, cache_op=None,
                            obj_etag=None):
    """Prepare success JSON response and set required headers."""
    # pylint: disable=redefined-builtin
    headers = [('Content-Type', 'application/json')]
    if last_modified:
      headers.append(('Last-Modified', self.http_timestamp(last_modified)))
    if obj_etag:
      headers.append(('Etag', obj_etag))
    if id is not None:
      headers.append(('Location', self.url_for(id=id)))
    if cache_op:
      headers.append(('X-GGRC-Cache', cache_op))
    return current_app.make_response(
        (self.as_json(response_object), status, headers))

  def process_actions(self, obj):
    if hasattr(obj, 'process_actions'):
      # process actionsS
      added, deleted = obj.process_actions()
      # send signals for added/deleted objects
      for _class, _objects in added.items():
        if not _objects:
          continue
        signals.Restful.collection_posted.send(
            _class, objects=_objects, service=self,
            sources=[{} for _ in xrange(len(_objects))])
        for _obj in _objects:
          signals.Restful.model_posted.send(
              _class, obj=_obj, service=self)
      for _obj in deleted:
        signals.Restful.model_deleted.send(
            _obj.__class__, obj=_obj, service=self)
      if added or deleted:
        obj.invalidate_evidence_found()


class ReadOnlyResource(Resource):

  def dispatch_request(self, *args, **kwargs):
    method = request.method

    if method == 'GET':
      return super(ReadOnlyResource, self).dispatch_request(*args, **kwargs)
    else:
      raise NotImplementedError()


class ExtendedResource(Resource):
  """Extended resource with additional command support."""

  @classmethod
  def add_to(cls, app, url, model_class=None, decorators=()):
    """Register view methods.

    This method only extends original resource add_to, with a command option
    for get requests.
    """
    if model_class:
      service_class = type(model_class.__name__, (cls,), {
          '_model': model_class,
      })
      import ggrc.services
      setattr(ggrc.services, model_class.__name__, service_class)
    else:
      service_class = cls
    view_func = service_class.as_view(service_class.endpoint_name())
    view_func = cls.decorate_view_func(view_func, decorators)
    app.add_url_rule(
        url,
        defaults={cls.pk: None},
        view_func=view_func,
        methods=['GET', 'POST'])
    app.add_url_rule(
        '{url}/<{type}:{pk}>'.format(url=url, type=cls.pk_type, pk=cls.pk),
        view_func=view_func,
        methods=['GET', 'PUT', 'DELETE'])
    app.add_url_rule(
        '{url}/<{type}:{pk}>/<command>'.format(
            url=url,
            type=cls.pk_type,
            pk=cls.pk
        ),
        view_func=view_func,
        methods=['GET']
    )

  def snapshot_counts_query(self, id):
    """Get data for audit mapped objects counts grouped by child_type."""
    # id name is used as a kw argument and can't be changed here
    # pylint: disable=invalid-name,redefined-builtin

    with benchmark("Check audit permissions"):
      obj = self.model.query.get(id)
      if not obj:
        raise NotFound()
      if not permissions.is_allowed_read_for(obj):
        raise Forbidden()

    model_name = self.model.__name__
    with benchmark("Get spanshot counts for audit grouped by child type"):
      snapshots_dest = db.session.query(
          ggrc.models.Snapshot.child_type.label("child_type"),
          ggrc.models.Snapshot.id.label("id")
      ).join(
          ggrc.models.Relationship,
          ggrc.models.Relationship.destination_id == ggrc.models.Snapshot.id
      ).filter(
          ggrc.models.Relationship.destination_type == "Snapshot",
          ggrc.models.Relationship.source_type == model_name,
          ggrc.models.Relationship.source_id == id
      )

      snapshots_source = db.session.query(
          ggrc.models.Snapshot.child_type.label("child_type"),
          ggrc.models.Snapshot.id.label("id")
      ).join(
          ggrc.models.Relationship,
          ggrc.models.Relationship.source_id == ggrc.models.Snapshot.id
      ).filter(
          ggrc.models.Relationship.source_type == "Snapshot",
          ggrc.models.Relationship.destination_type == model_name,
          ggrc.models.Relationship.destination_id == id
      )

      snapshot_counts = snapshots_dest.union(
          snapshots_source
      ).with_entities(
          ggrc.models.Snapshot.child_type,
          sa.func.count("*")
      ).group_by(
          ggrc.models.Snapshot.child_type
      )

      with benchmark("Make response"):
        result = dict(snapshot_counts)

    return self.json_success_response(result)


def filter_resource(resource, depth=0, user_permissions=None):  # noqa
  """
  Returns:
     The subset of resources which are readable based on user_permissions
  """

  if user_permissions is None:
    user_permissions = permissions.permissions_for(
        get_current_user(use_external_user=False)
    )

  if isinstance(resource, (list, tuple)):
    filtered = []
    for sub_resource in resource:
      filtered_sub_resource = filter_resource(
          sub_resource, depth=depth + 1, user_permissions=user_permissions)
      if filtered_sub_resource is not None:
        filtered.append(filtered_sub_resource)
    return filtered
  elif isinstance(resource, dict) and 'type' in resource:

    # In order to avoid loading full instances and using is_allowed_read_for,
    # we are making a special test for the Creator here. Creator can only
    # see relationship objects where he has read access on both source and
    # destination. This is defined in Creator.py:220 file, but is_allowed_read
    # can not check conditions without the full instance
    if resource['type'] == "Relationship" and _is_creator():
      # Make a check for relationship objects that are a special case
      can_read = True
      for name in ('source', 'destination'):
        if name in resource:
          inst = resource[name]
        else:
          obj_tuple = (resource[name + "_type"], resource[name + "_id"])
          obj_inst = utils.referenced_objects.get(*obj_tuple)
          if obj_inst:
            inst = utils.create_stub(obj_inst, None)
          else:
            inst = None
        if not inst:
          # If object was deleted but relationship still exists
          continue
        contexts = permissions.read_contexts_for(inst['type'])
        if contexts is None:
          # read_contexts_for returns None if the user has access to all the
          # objects of this type. If the user doesn't have access to any object
          # an empty list ([]) will be returned
          continue
        resources = permissions.read_resources_for(inst['type']) or []
        if inst['id'] in resources:
          continue
        can_read = False
      if not can_read:
        return None
    elif resource['type'] == "Revision" and _is_creator():
      # Make a check for revision objects that are a special case
      if not hasattr(ggrc.models.all_models, resource['resource_type']):
        # there are no permissions for old objects
        return None
      instance = utils.referenced_objects.get(
          resource['resource_type'], resource['resource_id']
      )
      if instance is None or\
         not user_permissions.is_allowed_read_for(instance):
        return None
    else:
      if not user_permissions.is_allowed_read(resource['type'],
                                              resource['id'], None):
        return None
    # Then, filter any typed keys
    for key, value in resource.items():
      if key == 'context':
        # Explicitly allow `context` objects to pass through
        pass
      else:
        # Apply filtering to sub-resources
        if isinstance(value, dict) and 'type' in value:
          resource[key] = filter_resource(
              value, depth=depth + 1, user_permissions=user_permissions)

    return resource
  else:
    assert False, "Non-object passed to filter_resource"


def _is_creator():
  """Check that current user is Creator."""
  current_user = get_current_user(use_external_user=False)
  return hasattr(current_user, 'system_wide_role') \
      and current_user.system_wide_role == "Creator"


def get_info(obj):
  """Get object info string."""
  return '%s %s' % (obj.__class__.__name__, str(obj.id))


def etag(last_modified, info=''):
  """Generate the etag given a datetime for the last time the resource was
  modified. This isn't as good as an etag generated off of a hash of the
  representation, but, it doesn't require the representation in order to be
  calculated. An alternative would be to keep an etag on the stored
  representation, but this will do for now.

  .. note::

      Using the datetime implies the need for some care - the resolution of
      the time object needs to be sufficient such that you don't end up with
      the same etag due to two updates performed in rapid succession.
  """
  return '"{0}"'.format(hashlib.sha1(str(last_modified) + info).hexdigest())


def send_event_job(event):
  """Create background job for handling new revisions."""
  from ggrc import views
  views.start_compute_attributes(event_id=event.id)<|MERGE_RESOLUTION|>--- conflicted
+++ resolved
@@ -1037,7 +1037,6 @@
         db.session.expunge_all()
         raise Forbidden()
 
-<<<<<<< HEAD
   @staticmethod
   def _validate_readonly_access_on_post(objects):
     """Validate read-only access on POST
@@ -1046,14 +1045,9 @@
     """
     pass
 
-  def _gather_referenced_objects(self, data, accomulator=None):
-    if accomulator is None:
-      accomulator = collections.defaultdict(set)
-=======
   def _gather_referenced_objects(self, data, accumulator=None):
     if accumulator is None:
       accumulator = collections.defaultdict(set)
->>>>>>> 4eefe70a
     if isinstance(data, list):
       for value in data:
         self._gather_referenced_objects(value, accumulator)
