# Copyright (C) 2015 Google Inc., authors, and contributors <see AUTHORS file>
# Licensed under http://www.apache.org/licenses/LICENSE-2.0 <see LICENSE file>
# Created By: miha@reciprocitylabs.com
# Maintained By: miha@reciprocitylabs.com

from ggrc.utils import merge_dicts
from ggrc.utils import merge_dict
from ggrc.utils import get_mapping_rules
from tests.ggrc import TestCase


class TestUtilsDictFunctions(TestCase):

  def test_mapping_rules(self):
    """ Test that all mappings go both ways """
    mappings = get_mapping_rules()
    verificationErrors = []

    # Special cases in mappings as defined in utils.py:
    audit_mappings = ["Control", "DataAsset", "Facility", "Market", "OrgGroup",
                      "Process", "Product", "Program", "Project", "System",
<<<<<<< HEAD
                      "Vendor"]
=======
                      "Vendor", "AccessGroup"]
    section_mappings = ["Policy", "Regulation", "Standard"]
>>>>>>> 6fa6aadd

    for object_name, object_mappings in mappings.items():
      for mapping in object_mappings:
        try:
          if mapping == "Request":
            self.assertNotIn(mapping, mappings)
          elif mapping == "Audit" and object_name in audit_mappings:
            self.assertNotIn(
                object_name, mappings[mapping],
                "{} found in {} mappings".format(object_name, mapping)
            )
          else:
            self.assertIn(
                mapping, mappings,
                "- {} is not in the mappings dict".format(mapping)
            )
            self.assertIn(
                object_name, mappings[mapping],
                "{} not found in {} mappings".format(object_name, mapping)
            )
        except AssertionError as e:
          verificationErrors.append(str(e))

    verificationErrors.sort()
    self.assertEqual(verificationErrors, [])

  def test_merge_dict(self):
    dict1 = {
        "a": {
            "b": {
                "c": 1,
                "d": {
                    "e": 2
                }
            }
        }
    }
    dict2 = {
        "a": {
            "b": {
                "c": 1,
                "f": {
                    "e": 2
                }
            },
            "g": 3
        },
        "h": 4
    }

    result = merge_dict(dict1, dict2)

    self.assertEquals(result["h"], 4)
    self.assertEquals(result["a"]["b"]["c"], 1)
    self.assertEquals(result["a"]["b"]["d"]["e"], 2)
    self.assertEquals(result["a"]["b"]["f"]["e"], 2)

  def test_merge_dicts(self):
    dict1 = {
        "a": {
            "b": {
                "c": 1,
                "d": {
                    "e": 2
                }
            }
        }
    }
    dict2 = {
        "a": {
            "b": {
                "c": 1,
                "f": {
                    "e": 2
                }
            },
            "g": 3
        },
        "h": 4
    }
    dict3 = {
        "a": {
            "eeb": {
                "c": 1,
                "f": {
                    "e": 2
                }
            },
            "g": 3
        },
        "h": 4
    }

    result = merge_dicts(dict1, dict2, dict3)

    self.assertIn("a", result)
    self.assertIn("h", result)
    self.assertIn("eeb", result["a"])
    self.assertIn("g", result["a"])
    self.assertIn("b", result["a"])
    self.assertIn("c", result["a"]["b"])
    self.assertIn("d", result["a"]["b"])
    self.assertIn("e", result["a"]["b"]["d"])
    self.assertEquals(result["a"]["b"]["f"]["e"], 2)

  def test_emails_dict(self):

    aggregate_data = {
        "all@emails.me": {
            "cycle_started": {
                "2": {
                    "custom_message": "",
                    "cycle_title": "monthly",
                    "cycle_url": "http://a.com",
                    "manually": False,
                    "my_tasks": {
                        "2": {
                            "cycle_task_url": "http://a.com",
                            "end_date": "05/18/2015",
                            "fuzzy_due_in": "in 5 days",
                            "object_title": "",
                            "title": "all emails task"
                        }
                    },
                    "workflow_owners": {
                        "1": {
                            "email": "user@example.com",
                            "id": 1,
                            "name": "Example User"
                        }
                    }
                }
            },
            "force_notifications": {
                "8": False,
                "9": False,
                "12": False
            },
            "user": {
                "email": "all@emails.me",
                "id": 2,
                "name": "All Emails"
            }
        },
        "default@emails.me": {
            "cycle_started": {
                "2": {
                    "custom_message": "",
                    "cycle_title": "monthly",
                    "cycle_url": "http://a.com",
                    "manually": False,
                    "workflow_owners": {
                        "1": {
                            "email": "user@example.com",
                            "id": 1,
                            "name": "Example User"
                        }
                    }
                }
            },
            "force_notifications": {
                "8": False
            },
            "user": {
                "email": "default@emails.me",
                "id": 4,
                "name": "Defaullt Emails"
            }
        },
        "digest@only.me": {
            "cycle_started": {
                "2": {
                    "custom_message": "",
                    "cycle_title": "monthly",
                    "cycle_url": "http://a.com",
                    "manually": False,
                    "workflow_owners": {
                        "1": {
                            "email": "user@example.com",
                            "id": 1,
                            "name": "Example User"
                        }
                    }
                }
            },
            "force_notifications": {
                "8": False
            },
            "user": {
                "email": "digest@only.me",
                "id": 3,
                "name": "Digest Only"
            }
        },
        "user@example.com": {
            "cycle_started": {
                "1": {
                    "custom_message": "",
                    "cycle_title": "onetime",
                    "cycle_url": "http://a.com",
                    "manually": True,
                    "my_task_groups": {
                        "1": {
                            "1": {
                                "cycle_task_url": "http://a.com",
                                "end_date": "05/29/2015",
                                "fuzzy_due_in": "in 16 days",
                                "object_title": "",
                                "title": "task"
                            }
                        }
                    },
                    "my_tasks": {
                        "1": {
                            "cycle_task_url": "http://a.com",
                            "end_date": "05/29/2015",
                            "fuzzy_due_in": "in 16 days",
                            "object_title": "",
                            "title": "task"
                        }
                    },
                    "workflow_owners": {
                        "1": {
                            "email": "user@example.com",
                            "id": 1,
                            "name": "Example User"
                        }
                    },
                    "workflow_tasks": {
                        "1": {
                            "cycle_task_url": "http://a.com",
                            "end_date": "05/29/2015",
                            "fuzzy_due_in": "in 16 days",
                            "object_title": "",
                            "title": "task"
                        }
                    }
                },
                "2": {
                    "custom_message": "",
                    "cycle_title": "monthly",
                    "cycle_url": "http://a.com",
                    "manually": False,
                    "my_task_groups": {
                        "2": {
                            "2": {
                                "cycle_task_url": "http://a.com",
                                "end_date": "05/18/2015",
                                "fuzzy_due_in": "in 5 days",
                                "object_title": "",
                                "title": "all emails task"
                            }
                        }
                    },
                    "workflow_owners": {
                        "1": {
                            "email": "user@example.com",
                            "id": 1,
                            "name": "Example User"
                        }
                    },
                    "workflow_tasks": {
                        "2": {
                            "cycle_task_url": "http://a.com",
                            "end_date": "05/18/2015",
                            "fuzzy_due_in": "in 5 days",
                            "object_title": "",
                            "title": "all emails task"
                        }
                    }
                }
            },
            "force_notifications": {
                "1": False,
                "2": False,
                "5": False,
                "8": False,
                "9": False,
                "12": False
            },
            "user": {
                "email": "user@example.com",
                "id": 1,
                "name": "Example User"
            }
        }
    }

    user_data = {
        "user@example.com": {
            "cycle_started": {
                "2": {
                    "my_task_groups": {
                        "2": {
                            "3": {
                                "cycle_task_url": "http://a.com",
                                "end_date": "05/18/2015",
                                "fuzzy_due_in": "in 5 days",
                                "object_title": "",
                                "title": "no emails task"
                            }
                        }
                    },
                    "workflow_tasks": {
                        "3": {
                            "cycle_task_url": "http://a.com",
                            "end_date": "05/18/2015",
                            "fuzzy_due_in": "in 5 days",
                            "object_title": "",
                            "title": "no emails task"
                        }
                    }
                }
            },
            "force_notifications": {
                "15": False
            },
            "user": {
                "email": "user@example.com",
                "id": 1,
                "name": "Example User"
            }
        }
    }

    merged_data = merge_dict(aggregate_data, user_data)

    self.assertNotIn(
        "3", merged_data["all@emails.me"]["cycle_started"]["2"]["my_tasks"])<|MERGE_RESOLUTION|>--- conflicted
+++ resolved
@@ -19,12 +19,7 @@
     # Special cases in mappings as defined in utils.py:
     audit_mappings = ["Control", "DataAsset", "Facility", "Market", "OrgGroup",
                       "Process", "Product", "Program", "Project", "System",
-<<<<<<< HEAD
-                      "Vendor"]
-=======
                       "Vendor", "AccessGroup"]
-    section_mappings = ["Policy", "Regulation", "Standard"]
->>>>>>> 6fa6aadd
 
     for object_name, object_mappings in mappings.items():
       for mapping in object_mappings:
